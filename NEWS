--- conflicted
+++ resolved
@@ -1,4 +1,3 @@
-<<<<<<< HEAD
 v2.1.UNSTABLE 2011-xx-xx  Timo Sirainen <tss@iki.fi>
 
 	* Plugins now use UTF-8 mailbox names rather than mUTF-7:
@@ -14,7 +13,10 @@
 	  autocreated mailboxes even if they don't physically exist.
 	+ Mailbox list indexes
 	- listescape plugin works perfectly now
-=======
+
+	- Fixed potential crashes and other problems when parsing header names
+	  that contained NUL characters.
+
 v2.0.13 2011-05-11  Timo Sirainen <tss@iki.fi>
 
 	+ Added "doveadm index" command to add unindexed messages into
@@ -33,7 +35,6 @@
 	  user/group/chroot specified by its service settings.
 	- Fixed potential crashes and other problems when parsing header names
 	  that contained NUL characters.
->>>>>>> f725be55
 
 v2.0.12 2011-04-12  Timo Sirainen <tss@iki.fi>
 
