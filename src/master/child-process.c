--- conflicted
+++ resolved
@@ -142,23 +142,6 @@
 		return;
 
 	/* let's try to figure out why we didn't get a core dump */
-<<<<<<< HEAD
-	if (process_type != PROCESS_TYPE_IMAP &&
-	    process_type != PROCESS_TYPE_POP3)
-		str_append(str, " (core not dumped)");
-#ifndef HAVE_PR_SET_DUMPABLE
-	else if (!settings_root->defaults->mail_drop_priv_before_exec)
-		str_append(str, " (core not dumped - set mail_drop_priv_before_exec=yes)");
-#endif
-	else if (core_dumps_disabled)
-		str_printfa(str, " (core dumps disabled)");
-	else
-		str_append(str, " (core not dumped - is home dir set?)");
-#endif
-}
-
-static void sigchld_handler(int signo ATTR_UNUSED,
-=======
 	if (core_dumps_disabled) {
 		str_printfa(str, " (core dumps disabled)");
 		return;
@@ -207,7 +190,6 @@
 }
 
 static void sigchld_handler(const siginfo_t *si ATTR_UNUSED,
->>>>>>> 1c3b2acf
 			    void *context ATTR_UNUSED)
 {
 	struct child_process *process;
