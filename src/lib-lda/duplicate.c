--- conflicted
+++ resolved
@@ -297,11 +297,7 @@
 
 	output = o_stream_create_fd_file(file->new_fd, 0, FALSE);
 	o_stream_cork(output);
-<<<<<<< HEAD
-	(void)o_stream_send(output, &hdr, sizeof(hdr));
-=======
 	o_stream_nsend(output, &hdr, sizeof(hdr));
->>>>>>> 0168fe8c
 
 	memset(&rec, 0, sizeof(rec));
 	iter = hash_table_iterate_init(file->hash);
@@ -312,25 +308,13 @@
 		rec.id_size = d->id_size;
 		rec.user_size = strlen(d->user);
 
-<<<<<<< HEAD
-		(void)o_stream_send(output, &rec, sizeof(rec));
-		(void)o_stream_send(output, d->id, rec.id_size);
-		(void)o_stream_send(output, d->user, rec.user_size);
-=======
 		o_stream_nsend(output, &rec, sizeof(rec));
 		o_stream_nsend(output, d->id, rec.id_size);
 		o_stream_nsend(output, d->user, rec.user_size);
->>>>>>> 0168fe8c
-	}
-	o_stream_uncork(output);
+	}
 	hash_table_iterate_deinit(&iter);
 
-<<<<<<< HEAD
-	if (output->last_failed_errno != 0) {
-		errno = output->last_failed_errno;
-=======
 	if (o_stream_nfinish(output) < 0) {
->>>>>>> 0168fe8c
 		i_error("write(%s) failed: %m", file->path);
 		o_stream_unref(&output);
 		file_dotlock_delete(&file->dotlock);
