/* Copyright (c) 2005-2010 Dovecot authors, see the included COPYING file */

#include "lib.h"
#include "ioloop.h"
#include "array.h"
#include "str.h"
#include "str-sanitize.h"
#include "unichar.h"
#include "var-expand.h"
#include "message-address.h"
#include "lda-settings.h"
#include "mail-storage.h"
#include "mail-namespace.h"
#include "duplicate.h"
#include "mail-deliver.h"

deliver_mail_func_t *deliver_mail = NULL;

static const char *lda_log_wanted_headers[] = {
	"From", "Message-ID", "Subject",
	NULL
};
static enum mail_fetch_field lda_log_wanted_fetch_fields =
	MAIL_FETCH_PHYSICAL_SIZE | MAIL_FETCH_VIRTUAL_SIZE;

const char *mail_deliver_get_address(struct mail *mail, const char *header)
{
	struct message_address *addr;
	const char *str;

	if (mail_get_first_header(mail, header, &str) <= 0)
		return NULL;
	addr = message_address_parse(pool_datastack_create(),
				     (const unsigned char *)str,
				     strlen(str), 1, FALSE);
	return addr == NULL || addr->mailbox == NULL || addr->domain == NULL ||
		*addr->mailbox == '\0' || *addr->domain == '\0' ?
		NULL : t_strconcat(addr->mailbox, "@", addr->domain, NULL);
}

const struct var_expand_table *
mail_deliver_get_log_var_expand_table(struct mail *mail, const char *message)
{
	static struct var_expand_table static_tab[] = {
		{ '$', NULL, NULL },
		{ 'm', NULL, "msgid" },
		{ 's', NULL, "subject" },
		{ 'f', NULL, "from" },
		{ 'p', NULL, "size" },
		{ 'w', NULL, "vsize" },
		{ '\0', NULL, NULL }
	};
	struct var_expand_table *tab;
	uoff_t size;

	tab = t_malloc(sizeof(static_tab));
	memcpy(tab, static_tab, sizeof(static_tab));

	tab[0].value = message;
	(void)mail_get_first_header(mail, "Message-ID", &tab[1].value);
	tab[1].value = tab[1].value == NULL ? "unspecified" :
		str_sanitize(tab[1].value, 200);

	(void)mail_get_first_header_utf8(mail, "Subject", &tab[2].value);
	tab[2].value = str_sanitize(tab[2].value, 80);
	tab[3].value = str_sanitize(mail_deliver_get_address(mail, "From"), 80);

	if (mail_get_physical_size(mail, &size) == 0)
		tab[4].value = dec2str(size);
	if (mail_get_virtual_size(mail, &size) == 0)
		tab[5].value = dec2str(size);
	return tab;
}

static void
mail_deliver_log_cache_var_expand_table(struct mail_deliver_context *ctx)
{
	const struct var_expand_table *src;
	struct var_expand_table *dest;
	struct mail *mail;
	unsigned int i, len;

	mail = ctx->dest_mail != NULL ? ctx->dest_mail : ctx->src_mail;
	src = mail_deliver_get_log_var_expand_table(mail, "");
	for (len = 0; src[len].key != '\0'; len++) ;

	dest = p_new(ctx->pool, struct var_expand_table, len + 1);
	for (i = 0; i < len; i++) {
		dest[i] = src[i];
		dest[i].value = p_strdup(ctx->pool, src[i].value);
	}
	ctx->var_expand_table = dest;
}

void mail_deliver_log(struct mail_deliver_context *ctx, const char *fmt, ...)
{
	va_list args;
	string_t *str;
	const char *msg;

	va_start(args, fmt);
	msg = t_strdup_vprintf(fmt, args);

	str = t_str_new(256);
	if (ctx->session_id != NULL)
		str_printfa(str, "%s: ", ctx->session_id);

	if (ctx->var_expand_table == NULL)
		mail_deliver_log_cache_var_expand_table(ctx);
	/* update %$ */
	ctx->var_expand_table[0].value = msg;
	var_expand(str, ctx->set->deliver_log_format, ctx->var_expand_table);
	ctx->var_expand_table[0].value = "";

	i_info("%s", str_c(str));
	va_end(args);
}

<<<<<<< HEAD
struct mail_deliver_session *mail_deliver_session_init(void)
{
	struct mail_deliver_session *session;
	pool_t pool;

	pool = pool_alloconly_create("mail deliver session", 1024);
	session = p_new(pool, struct mail_deliver_session, 1);
	session->pool = pool;
	return session;
}

void mail_deliver_session_deinit(struct mail_deliver_session **_session)
{
	struct mail_deliver_session *session = *_session;

	*_session = NULL;
	pool_unref(&session->pool);
}

static const char *mailbox_name_to_mutf7(const char *mailbox_utf8)
{
	string_t *str = t_str_new(128);

	if (imap_utf8_to_utf7(mailbox_utf8, str) < 0)
		return mailbox_utf8;
	else
		return str_c(str);
}

=======
>>>>>>> e513897d
int mail_deliver_save_open(struct mail_deliver_save_open_context *ctx,
			   const char *name, struct mailbox **box_r,
			   enum mail_error *error_r, const char **error_str_r)
{
	struct mail_namespace *ns;
	struct mailbox *box;
	enum mailbox_flags flags =
		MAILBOX_FLAG_KEEP_RECENT | MAILBOX_FLAG_SAVEONLY |
		MAILBOX_FLAG_POST_SESSION;

	*box_r = NULL;
	*error_r = MAIL_ERROR_NONE;
	*error_str_r = NULL;

	if (!uni_utf8_str_is_valid(name)) {
		*error_str_r = "Mailbox name not valid UTF-8";
		*error_r = MAIL_ERROR_PARAMS;
		return -1;
	}

	ns = mail_namespace_find(ctx->user->namespaces, name);
	if (ns == NULL) {
		*error_str_r = "Unknown namespace";
		*error_r = MAIL_ERROR_PARAMS;
		return -1;
	}

	if (strcmp(name, ns->prefix) == 0 &&
	    (ns->flags & NAMESPACE_FLAG_INBOX_USER) != 0) {
		/* delivering to a namespace prefix means we actually want to
		   deliver to the INBOX instead */
		name = "INBOX";
		ns = mail_namespace_find_inbox(ctx->user->namespaces);
	}

	if (strcasecmp(name, "INBOX") == 0) {
		/* deliveries to INBOX must always succeed,
		   regardless of ACLs */
		flags |= MAILBOX_FLAG_IGNORE_ACLS;
	}

	*box_r = box = mailbox_alloc(ns->list, name, flags);
	if (mailbox_open(box) == 0)
		return 0;

	*error_str_r = mailbox_get_last_error(box, error_r);
	if (!ctx->lda_mailbox_autocreate || *error_r != MAIL_ERROR_NOTFOUND)
		return -1;

	/* try creating it. */
	if (mailbox_create(box, NULL, FALSE) < 0) {
		*error_str_r = mailbox_get_last_error(box, error_r);
		if (*error_r != MAIL_ERROR_EXISTS)
			return -1;
		/* someone else just created it */
	}
	if (ctx->lda_mailbox_autosubscribe) {
		/* (try to) subscribe to it */
		(void)mailbox_set_subscribed(box, TRUE);
	}

	/* and try opening again */
	if (mailbox_sync(box, 0) < 0) {
		*error_str_r = mailbox_get_last_error(box, error_r);
		return -1;
	}
	return 0;
}

static bool mail_deliver_check_duplicate(struct mail_deliver_session *session,
					 struct mail_user *user)
{
	const char *const *usernamep, *username;

	/* there shouldn't be all that many recipients,
	   so just do a linear search */
	if (!array_is_created(&session->inbox_users))
		p_array_init(&session->inbox_users, session->pool, 8);
	array_foreach(&session->inbox_users, usernamep) {
		if (strcmp(*usernamep, user->username) == 0)
			return TRUE;
	}
	username = p_strdup(session->pool, user->username);
	array_append(&session->inbox_users, &username, 1);
	return FALSE;
}

void mail_deliver_deduplicate_guid_if_needed(struct mail_deliver_session *session,
					     struct mail_save_context *save_ctx)
{
	struct mailbox_transaction_context *trans =
		mailbox_save_get_transaction(save_ctx);
	struct mailbox *box = mailbox_transaction_get_mailbox(trans);
	struct mail_storage *storage = mailbox_get_storage(box);
	struct mail_user *user = mail_storage_get_user(storage);
	uint8_t guid[MAIL_GUID_128_SIZE];

	if (strcmp(mailbox_get_name(box), "INBOX") != 0)
		return;

	/* avoid storing duplicate GUIDs to delivered mails to INBOX. this
	   happens if mail is delivered to same user multiple times within a
	   session. the problem with this is that if GUIDs are used as POP3
	   UIDLs, some clients can't handle the duplicates well. */
	if (mail_deliver_check_duplicate(session, user)) {
		mail_generate_guid_128(guid);
		mailbox_save_set_guid(save_ctx, mail_guid_128_to_string(guid));
	}
}

int mail_deliver_save(struct mail_deliver_context *ctx, const char *mailbox,
		      enum mail_flags flags, const char *const *keywords,
		      struct mail_storage **storage_r)
{
	struct mail_deliver_save_open_context open_ctx;
	struct mailbox *box;
	enum mailbox_transaction_flags trans_flags;
	struct mailbox_transaction_context *t;
	struct mail_save_context *save_ctx;
	struct mailbox_header_lookup_ctx *headers_ctx;
	struct mail_keywords *kw;
	enum mail_error error;
	const char *mailbox_name, *errstr;
	struct mail_transaction_commit_changes changes;
	const struct seq_range *range;
	bool default_save;
	int ret = 0;

	i_assert(ctx->dest_mail == NULL);

	default_save = strcmp(mailbox, ctx->dest_mailbox_name) == 0;
	if (default_save)
		ctx->tried_default_save = TRUE;

	memset(&open_ctx, 0, sizeof(open_ctx));
	open_ctx.user = ctx->dest_user;
	open_ctx.lda_mailbox_autocreate = ctx->set->lda_mailbox_autocreate;
	open_ctx.lda_mailbox_autosubscribe = ctx->set->lda_mailbox_autosubscribe;

	mailbox_name = str_sanitize(mailbox, 80);
	if (mail_deliver_save_open(&open_ctx, mailbox, &box,
				   &error, &errstr) < 0) {
		if (box != NULL)
			mailbox_free(&box);
		mail_deliver_log(ctx, "save failed to %s: %s",
				 mailbox_name, errstr);
		return -1;
	}
	*storage_r = mailbox_get_storage(box);

	trans_flags = MAILBOX_TRANSACTION_FLAG_EXTERNAL;
	if (ctx->save_dest_mail)
		trans_flags |= MAILBOX_TRANSACTION_FLAG_ASSIGN_UIDS;
	t = mailbox_transaction_begin(box, trans_flags);

	kw = str_array_length(keywords) == 0 ? NULL :
		mailbox_keywords_create_valid(box, keywords);
	save_ctx = mailbox_save_alloc(t);
	if (ctx->src_envelope_sender != NULL)
		mailbox_save_set_from_envelope(save_ctx, ctx->src_envelope_sender);
	mailbox_save_set_flags(save_ctx, flags, kw);

	headers_ctx = mailbox_header_lookup_init(box, lda_log_wanted_headers);
	ctx->dest_mail = mail_alloc(t, lda_log_wanted_fetch_fields, NULL);
	mailbox_header_lookup_unref(&headers_ctx);
	mailbox_save_set_dest_mail(save_ctx, ctx->dest_mail);
	mail_deliver_deduplicate_guid_if_needed(ctx->session, save_ctx);

	if (mailbox_copy(&save_ctx, ctx->src_mail) < 0)
		ret = -1;
	else
		mail_deliver_log_cache_var_expand_table(ctx);
	if (kw != NULL)
		mailbox_keywords_unref(&kw);
	mail_free(&ctx->dest_mail);

	if (ret < 0)
		mailbox_transaction_rollback(&t);
	else
		ret = mailbox_transaction_commit_get_changes(&t, &changes);

	if (ret == 0) {
		ctx->saved_mail = TRUE;
		mail_deliver_log(ctx, "saved mail to %s", mailbox_name);

		if (ctx->save_dest_mail && mailbox_sync(box, 0) == 0) {
			range = array_idx(&changes.saved_uids, 0);
			i_assert(range[0].seq1 == range[0].seq2);

			t = mailbox_transaction_begin(box, 0);
			ctx->dest_mail = mail_alloc(t, MAIL_FETCH_STREAM_BODY,
						    NULL);
			if (!mail_set_uid(ctx->dest_mail, range[0].seq1)) {
				mail_free(&ctx->dest_mail);
				mailbox_transaction_rollback(&t);
			}
		}
		pool_unref(&changes.pool);
	} else {
		mail_deliver_log(ctx, "save failed to %s: %s", mailbox_name,
			mail_storage_get_last_error(*storage_r, &error));
	}

	if (ctx->dest_mail == NULL)
		mailbox_free(&box);
	return ret;
}

const char *mail_deliver_get_return_address(struct mail_deliver_context *ctx)
{
	if (ctx->src_envelope_sender != NULL)
		return ctx->src_envelope_sender;

	return mail_deliver_get_address(ctx->src_mail, "Return-Path");
}

const char *mail_deliver_get_new_message_id(struct mail_deliver_context *ctx)
{
	static int count = 0;

	return t_strdup_printf("<dovecot-%s-%s-%d@%s>",
			       dec2str(ioloop_timeval.tv_sec),
			       dec2str(ioloop_timeval.tv_usec),
			       count++, ctx->set->hostname);
}

int mail_deliver(struct mail_deliver_context *ctx,
		 struct mail_storage **storage_r)
{
	int ret;

	*storage_r = NULL;
	if (deliver_mail == NULL)
		ret = -1;
	else {
		ctx->dup_ctx = duplicate_init(ctx->dest_user);
		if (deliver_mail(ctx, storage_r) <= 0) {
			/* if message was saved, don't bounce it even though
			   the script failed later. */
			ret = ctx->saved_mail ? 0 : -1;
		} else {
			/* success. message may or may not have been saved. */
			ret = 0;
		}
		duplicate_deinit(&ctx->dup_ctx);
	}

	if (ret < 0 && !ctx->tried_default_save) {
		/* plugins didn't handle this. save into the default mailbox. */
		ret = mail_deliver_save(ctx, ctx->dest_mailbox_name, 0, NULL,
					storage_r);
	}
	if (ret < 0 && strcasecmp(ctx->dest_mailbox_name, "INBOX") != 0) {
		/* still didn't work. try once more to save it
		   to INBOX. */
		ret = mail_deliver_save(ctx, "INBOX", 0, NULL, storage_r);
	}
	return ret;
}

deliver_mail_func_t *mail_deliver_hook_set(deliver_mail_func_t *new_hook)
{
	deliver_mail_func_t *old_hook = deliver_mail;

	deliver_mail = new_hook;
	return old_hook;
}<|MERGE_RESOLUTION|>--- conflicted
+++ resolved
@@ -116,7 +116,6 @@
 	va_end(args);
 }
 
-<<<<<<< HEAD
 struct mail_deliver_session *mail_deliver_session_init(void)
 {
 	struct mail_deliver_session *session;
@@ -136,18 +135,6 @@
 	pool_unref(&session->pool);
 }
 
-static const char *mailbox_name_to_mutf7(const char *mailbox_utf8)
-{
-	string_t *str = t_str_new(128);
-
-	if (imap_utf8_to_utf7(mailbox_utf8, str) < 0)
-		return mailbox_utf8;
-	else
-		return str_c(str);
-}
-
-=======
->>>>>>> e513897d
 int mail_deliver_save_open(struct mail_deliver_save_open_context *ctx,
 			   const char *name, struct mailbox **box_r,
 			   enum mail_error *error_r, const char **error_str_r)
