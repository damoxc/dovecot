/* Copyright (c) 2005-2009 Dovecot authors, see the included COPYING file */

/* This is getting pretty horrible. Especially the config file parsing.
   Dovecot v2.0 should have a config file handling process which should help
   with this.. */

#include "lib.h"
#include "lib-signals.h"
#include "file-lock.h"
#include "array.h"
#include "ioloop.h"
#include "hostpid.h"
#include "home-expand.h"
#include "env-util.h"
#include "fd-set-nonblock.h"
#include "istream.h"
#include "istream-seekable.h"
#include "module-dir.h"
#include "str.h"
#include "str-sanitize.h"
#include "strescape.h"
#include "var-expand.h"
#include "rfc822-parser.h"
#include "message-address.h"
#include "mail-namespace.h"
#include "raw-storage.h"
#include "imap-utf7.h"
#include "settings-parser.h"
#include "dict.h"
#include "auth-client.h"
#include "mail-send.h"
#include "duplicate.h"
#include "mbox-from.h"
#include "../master/syslog-util.h"
#include "../master/syslog-util.c" /* ugly, ugly.. */
#include "deliver.h"

#include <stdio.h>
#include <stdlib.h>
#include <unistd.h>
#include <fcntl.h>
#include <pwd.h>
#include <syslog.h>

#define DEFAULT_CONFIG_FILE SYSCONFDIR"/dovecot.conf"
#define DEFAULT_SENDMAIL_PATH "/usr/lib/sendmail"
#define DEFAULT_ENVELOPE_SENDER "MAILER-DAEMON"

/* After buffer grows larger than this, create a temporary file to /tmp
   where to read the mail. */
#define MAIL_MAX_MEMORY_BUFFER (1024*128)

static const char *wanted_headers[] = {
	"From", "Message-ID", "Subject", "Return-Path",
	NULL
};

struct deliver_settings *deliver_set;
deliver_mail_func_t *deliver_mail = NULL;
bool mailbox_autosubscribe;
bool mailbox_autocreate;
bool tried_default_save = FALSE;

/* FIXME: these two should be in some context struct instead of as globals.. */
static const char *default_mailbox_name = NULL;
static bool saved_mail = FALSE;
static char *explicit_envelope_sender = NULL;

static struct module *modules;
static struct ioloop *ioloop;

<<<<<<< HEAD
static void sig_die(int signo, void *context ATTR_UNUSED)
=======
static pool_t plugin_pool;
static ARRAY_DEFINE(lda_envs, const char *);
static ARRAY_DEFINE(plugin_envs, const char *);

static void sig_die(const siginfo_t *si, void *context ATTR_UNUSED)
>>>>>>> db1f91bf
{
	/* warn about being killed because of some signal, except SIGINT (^C)
	   which is too common at least while testing :) */
	if (si->si_signo != SIGINT) {
		i_warning("Killed with signal %d (by pid=%s uid=%s code=%s)",
			  si->si_signo, dec2str(si->si_pid),
			  dec2str(si->si_uid),
			  lib_signal_code_to_str(si->si_signo, si->si_code));
	}
	io_loop_stop(current_ioloop);
}

static const char *deliver_get_address(struct mail *mail, const char *header)
{
	struct message_address *addr;
	const char *str;

	if (mail_get_first_header(mail, header, &str) <= 0)
		return NULL;
	addr = message_address_parse(pool_datastack_create(),
				     (const unsigned char *)str,
				     strlen(str), 1, FALSE);
	return addr == NULL || addr->mailbox == NULL || addr->domain == NULL ||
		*addr->mailbox == '\0' || *addr->domain == '\0' ?
		NULL : t_strconcat(addr->mailbox, "@", addr->domain, NULL);
}

static const struct var_expand_table *
get_log_var_expand_table(struct mail *mail, const char *message)
{
	static struct var_expand_table static_tab[] = {
		{ '$', NULL, NULL },
		{ 'm', NULL, "msgid" },
		{ 's', NULL, "subject" },
		{ 'f', NULL, "from" },
		{ '\0', NULL, NULL }
	};
	struct var_expand_table *tab;
	unsigned int i;

	tab = t_malloc(sizeof(static_tab));
	memcpy(tab, static_tab, sizeof(static_tab));

	tab[0].value = message;
	(void)mail_get_first_header(mail, "Message-ID", &tab[1].value);
	(void)mail_get_first_header(mail, "Subject", &tab[2].value);
	tab[3].value = deliver_get_address(mail, "From");
	for (i = 1; tab[i].key != '\0'; i++)
		tab[i].value = str_sanitize(tab[i].value, 80);
	return tab;
}

static void
deliver_log(struct mail *mail, const char *fmt, ...) ATTR_FORMAT(2, 3);

static void deliver_log(struct mail *mail, const char *fmt, ...)
{
	va_list args;
	string_t *str;
	const char *msg;

	va_start(args, fmt);
	msg = t_strdup_vprintf(fmt, args);

	str = t_str_new(256);
	var_expand(str, deliver_set->deliver_log_format,
		   get_log_var_expand_table(mail, msg));
	i_info("%s", str_c(str));
	va_end(args);
}

static struct mailbox *
mailbox_open_or_create_synced(struct mail_namespace *namespaces,
			      struct mail_storage **storage_r,
			      const char *name)
{
	struct mail_namespace *ns;
	struct mailbox *box;
	enum mail_error error;
	enum mailbox_open_flags open_flags = MAILBOX_OPEN_FAST |
		MAILBOX_OPEN_KEEP_RECENT | MAILBOX_OPEN_SAVEONLY |
		MAILBOX_OPEN_POST_SESSION;

	if (strcasecmp(name, "INBOX") == 0) {
		/* deliveries to INBOX must always succeed,
		   regardless of ACLs */
		open_flags |= MAILBOX_OPEN_IGNORE_ACLS;
	}

	ns = mail_namespace_find(namespaces, &name);
	if (ns == NULL) {
		*storage_r = NULL;
		return NULL;
	}
	*storage_r = ns->storage;

	if (*name == '\0') {
		/* delivering to a namespace prefix means we actually want to
		   deliver to the INBOX instead */
		return NULL;
	}

	box = mailbox_open(storage_r, name, NULL, open_flags);
	if (box != NULL || !mailbox_autocreate)
		return box;

	(void)mail_storage_get_last_error(*storage_r, &error);
	if (error != MAIL_ERROR_NOTFOUND)
		return NULL;

	/* try creating it. */
	if (mail_storage_mailbox_create(*storage_r, name, FALSE) < 0)
		return NULL;
	if (mailbox_autosubscribe) {
		/* (try to) subscribe to it */
		(void)mailbox_list_set_subscribed(ns->list, name, TRUE);
	}

	/* and try opening again */
	box = mailbox_open(storage_r, name, NULL, open_flags);
	if (box == NULL)
		return NULL;

	if (mailbox_sync(box, 0, 0, NULL) < 0) {
		mailbox_close(&box);
		return NULL;
	}
	return box;
}

int deliver_save(struct mail_namespace *namespaces,
		 struct mail_storage **storage_r, const char *mailbox,
		 struct mail *mail, enum mail_flags flags,
		 const char *const *keywords)
{
	struct mailbox *box;
	struct mailbox_transaction_context *t;
	struct mail_save_context *save_ctx;
	struct mail_keywords *kw;
	enum mail_error error;
	const char *mailbox_name;
	bool default_save;
	int ret = 0;

	default_save = strcmp(mailbox, default_mailbox_name) == 0;
	if (default_save)
		tried_default_save = TRUE;

	mailbox_name = str_sanitize(mailbox, 80);
	box = mailbox_open_or_create_synced(namespaces, storage_r, mailbox);
	if (box == NULL) {
		if (*storage_r == NULL) {
			deliver_log(mail,
				    "save failed to %s: Unknown namespace",
				    mailbox_name);
			return -1;
		}
		if (default_save &&
		    strcmp((*storage_r)->ns->prefix, mailbox) == 0) {
			/* silently store to the INBOX instead */
			return -1;
		}
		deliver_log(mail, "save failed to %s: %s", mailbox_name,
			    mail_storage_get_last_error(*storage_r, &error));
		return -1;
	}

	t = mailbox_transaction_begin(box, MAILBOX_TRANSACTION_FLAG_EXTERNAL);

	kw = str_array_length(keywords) == 0 ? NULL :
		mailbox_keywords_create_valid(box, keywords);
	save_ctx = mailbox_save_alloc(t);
	mailbox_save_set_flags(save_ctx, flags, kw);
	if (mailbox_copy(&save_ctx, mail) < 0)
		ret = -1;
	mailbox_keywords_free(box, &kw);

	if (ret < 0)
		mailbox_transaction_rollback(&t);
	else
		ret = mailbox_transaction_commit(&t);

	if (ret == 0) {
		saved_mail = TRUE;
		deliver_log(mail, "saved mail to %s", mailbox_name);
	} else {
		deliver_log(mail, "save failed to %s: %s", mailbox_name,
			    mail_storage_get_last_error(*storage_r, &error));
	}

	mailbox_close(&box);
	return ret;
}

const char *deliver_get_return_address(struct mail *mail)
{
	if (explicit_envelope_sender != NULL)
		return explicit_envelope_sender;

	return deliver_get_address(mail, "Return-Path");
}

const char *deliver_get_new_message_id(void)
{
	static int count = 0;

	return t_strdup_printf("<dovecot-%s-%s-%d@%s>",
			       dec2str(ioloop_timeval.tv_sec),
			       dec2str(ioloop_timeval.tv_usec),
			       count++, deliver_set->hostname);
}

static const char *escape_local_part(const char *local_part)
{
	const char *p;

	/* if there are non-atext chars, we need to return quoted-string */
	for (p = local_part; *p != '\0'; p++) {
		if (!IS_ATEXT(*p)) {
			return t_strdup_printf("\"%s\"",
					       str_escape(local_part));
		}
	}
	return local_part;
}

static const char *address_sanitize(const char *address)
{
	struct message_address *addr;
	const char *ret, *mailbox;
	pool_t pool;

	pool = pool_alloconly_create("address sanitizer", 256);
	addr = message_address_parse(pool, (const unsigned char *)address,
				     strlen(address), 1, FALSE);

	if (addr == NULL || addr->mailbox == NULL || addr->domain == NULL ||
	    *addr->mailbox == '\0')
		ret = DEFAULT_ENVELOPE_SENDER;
	else {
		mailbox = escape_local_part(addr->mailbox);
		if (*addr->domain == '\0')
			ret = t_strdup(mailbox);
		else
			ret = t_strdup_printf("%s@%s", mailbox, addr->domain);
	}
	pool_unref(&pool);
	return ret;
}


static struct istream *
create_raw_stream(const char *temp_path_prefix, int fd, time_t *mtime_r)
{
	struct istream *input, *input2, *input_list[2];
	const unsigned char *data;
	char *sender = NULL;
	size_t i, size;
	int ret, tz;

	*mtime_r = (time_t)-1;
	fd_set_nonblock(fd, FALSE);

	input = i_stream_create_fd(fd, 4096, FALSE);
	input->blocking = TRUE;
	/* If input begins with a From-line, drop it */
	ret = i_stream_read_data(input, &data, &size, 5);
	if (ret > 0 && size >= 5 && memcmp(data, "From ", 5) == 0) {
		/* skip until the first LF */
		i_stream_skip(input, 5);
		while ((ret = i_stream_read_data(input, &data, &size, 0)) > 0) {
			for (i = 0; i < size; i++) {
				if (data[i] == '\n')
					break;
			}
			if (i != size) {
				(void)mbox_from_parse(data, i, mtime_r, &tz,
						      &sender);
				i_stream_skip(input, i + 1);
				break;
			}
			i_stream_skip(input, size);
		}
	}

	if (sender != NULL && explicit_envelope_sender == NULL) {
		/* use the envelope sender from From_-line, but only if it
		   hasn't been specified with -f already. */
		explicit_envelope_sender = i_strdup(sender);
	}
	i_free(sender);

	if (input->v_offset == 0) {
		input2 = input;
		i_stream_ref(input2);
	} else {
		input2 = i_stream_create_limit(input, (uoff_t)-1);
	}
	i_stream_unref(&input);

	input_list[0] = input2; input_list[1] = NULL;
	input = i_stream_create_seekable(input_list, MAIL_MAX_MEMORY_BUFFER,
					 temp_path_prefix);
	i_stream_unref(&input2);
	return input;
}

static void failure_exit_callback(int *status)
{
	/* we want all our exit codes to be sysexits.h compatible.
	   if we failed because of a logging related error, we most likely
	   aren't writing to stderr, so try writing there to give some kind of
	   a clue what's wrong. FATAL_LOGOPEN failure already wrote to
	   stderr, so don't duplicate it. */
	switch (*status) {
	case FATAL_LOGWRITE:
		fputs("Failed to write to log file", stderr);
		break;
	case FATAL_LOGERROR:
		fputs("Internal logging error", stderr);
		break;
	case FATAL_LOGOPEN:
	case FATAL_OUTOFMEM:
	case FATAL_EXEC:
	case FATAL_DEFAULT:
		break;
	default:
		return;
	}
	*status = EX_TEMPFAIL;
}

static void open_logfile(const char *username)
{
	const char *prefix, *log_path;

	prefix = t_strdup_printf("deliver(%s): ", username);
	log_path = home_expand(deliver_set->log_path);
	if (*log_path == '\0') {
		int facility;

		if (!syslog_facility_find(deliver_set->syslog_facility,
					  &facility))
			facility = LOG_MAIL;
		i_set_failure_prefix(prefix);
		i_set_failure_syslog("dovecot", LOG_NDELAY, facility);
	} else {
		/* log to file or stderr */
		i_set_failure_file(log_path, prefix);
	}

	log_path = home_expand(deliver_set->info_log_path);
	if (*log_path != '\0')
		i_set_info_file(log_path);

	i_set_failure_timestamp_format(deliver_set->log_timestamp);
}

static void print_help(void)
{
	printf(
"Usage: deliver [-c <config file>] [-a <address>] [-d <username>] [-p <path>]\n"
"               [-f <envelope sender>] [-m <mailbox>] [-n] [-s] [-e] [-k]\n");
}

void deliver_env_clean(bool preserve_home)
{
	const char *tz, *home;

	tz = getenv("TZ");
	if (tz != NULL)
		tz = t_strconcat("TZ=", tz, NULL);
	home = preserve_home ? getenv("HOME") : NULL;
	if (home != NULL)
		home = t_strconcat("HOME=", home, NULL);

	/* Note that if the original environment was set with env_put(), the
	   environment strings will be invalid after env_clean(). That's why
	   we t_strconcat() them above. */
	env_clean();

	if (tz != NULL) env_put(tz);
	if (home != NULL) env_put(home);
}

static void plugin_get_home(void)
{
	const char *const *envs;
	unsigned int i, count;

	/* kludgy. this should be removed some day, but for now don't break
	   existing setups that rely on it. */
	if (array_is_created(&deliver_set->plugin_envs)) {
		envs = array_get(&deliver_set->plugin_envs, &count);
		for (i = 0; i < count; i++) {
			if (strncmp(envs[i], "home=", 5) == 0) {
				env_put(t_strconcat("HOME=", envs[i]+5, NULL));
				break;
			}
		}
	}
}

int main(int argc, char *argv[])
{
	const char *config_path = DEFAULT_CONFIG_FILE;
	const char *mailbox = "INBOX";
	const char *home, *destaddr, *user, *error, *path, *orig_user;
	ARRAY_TYPE(const_string) extra_fields = ARRAY_INIT;
	struct setting_parser_context *parser;
	struct mail_user *mail_user, *raw_mail_user;
	struct mail_namespace *raw_ns;
	struct mail_namespace_settings raw_ns_set;
	struct mail_storage *storage;
	struct mailbox *box;
	struct raw_mailbox *raw_box;
	struct istream *input;
	struct mailbox_transaction_context *t;
	struct mailbox_header_lookup_ctx *headers_ctx;
	struct mail_user_settings *user_set;
	const struct mail_storage_settings *mail_set;
	struct mail *mail;
	char cwd[PATH_MAX];
	uid_t process_euid;
	bool stderr_rejection = FALSE;
	bool keep_environment = FALSE;
	bool user_auth = FALSE;
	bool doveconf_env;
	time_t mtime;
	int i, ret;
	pool_t userdb_pool = NULL;
	string_t *str;
	enum mail_error error;

	if (getuid() != geteuid() && geteuid() == 0) {
		/* running setuid - don't allow this if deliver is
		   executable by anyone */
		struct stat st;

		if (stat(argv[0], &st) < 0) {
			fprintf(stderr, "stat(%s) failed: %s\n",
				argv[0], strerror(errno));
			return EX_CONFIG;
		} else if ((st.st_mode & 1) != 0) {
			fprintf(stderr, "%s must not be both world-executable "
				"and setuid-root. This allows root exploits. "
				"See http://wiki.dovecot.org/LDA#multipleuids\n",
				argv[0]);
			return EX_CONFIG;
		}
	}

	i_set_failure_exit_callback(failure_exit_callback);

	lib_init();
	ioloop = io_loop_create();

	lib_signals_init();
        lib_signals_set_handler(SIGINT, TRUE, sig_die, NULL);
        lib_signals_set_handler(SIGTERM, TRUE, sig_die, NULL);
        lib_signals_ignore(SIGPIPE, TRUE);
        lib_signals_ignore(SIGALRM, FALSE);
#ifdef SIGXFSZ
        lib_signals_ignore(SIGXFSZ, TRUE);
#endif

	deliver_set = i_new(struct deliver_settings, 1);
	mailbox_autocreate = TRUE;

	destaddr = user = path = NULL;
	for (i = 1; i < argc; i++) {
		if (strcmp(argv[i], "-a") == 0) {
			/* destination address */
			i++;
			if (i == argc)
				i_fatal_status(EX_USAGE, "Missing -a argument");
			destaddr = argv[i];
		} else if (strcmp(argv[i], "-d") == 0) {
			/* destination user */
			i++;
			if (i == argc)
				i_fatal_status(EX_USAGE, "Missing -d argument");
			user = argv[i];
			user_auth = TRUE;
		} else if (strcmp(argv[i], "-p") == 0) {
			/* input path */
			i++;
			if (i == argc)
				i_fatal_status(EX_USAGE, "Missing -p argument");
			path = argv[i];
			if (*path != '/') {
				/* expand relative paths before we chdir */
				if (getcwd(cwd, sizeof(cwd)) == NULL)
					i_fatal("getcwd() failed: %m");
				path = t_strconcat(cwd, "/", path, NULL);
			}
		} else if (strcmp(argv[i], "-e") == 0) {
			stderr_rejection = TRUE;
		} else if (strcmp(argv[i], "-c") == 0) {
			/* config file path */
			i++;
			if (i == argc) {
				i_fatal_status(EX_USAGE,
					"Missing config file path argument");
			}
			config_path = argv[i];
		} else if (strcmp(argv[i], "-k") == 0) {
			keep_environment = TRUE;
		} else if (strcmp(argv[i], "-m") == 0) {
			/* destination mailbox */
			i++;
			if (i == argc)
				i_fatal_status(EX_USAGE, "Missing -m argument");
			/* Ignore -m "". This allows doing -m ${extension}
			   in Postfix to handle user+mailbox */
			if (*argv[i] != '\0') {
				str = t_str_new(256);
				if (imap_utf8_to_utf7(argv[i], str) < 0) {
					i_fatal("Mailbox name not UTF-8: %s",
						mailbox);
				}
				mailbox = str_c(str);
			}
		} else if (strcmp(argv[i], "-n") == 0) {
			mailbox_autocreate = FALSE;
		} else if (strcmp(argv[i], "-s") == 0) {
			mailbox_autosubscribe = TRUE;
		} else if (strcmp(argv[i], "-f") == 0) {
			/* envelope sender address */
			i++;
			if (i == argc)
				i_fatal_status(EX_USAGE, "Missing -f argument");
			explicit_envelope_sender =
				i_strdup(address_sanitize(argv[i]));
		} else if (argv[i][0] != '\0') {
			print_help();
			i_fatal_status(EX_USAGE,
				       "Unknown argument: %s", argv[i]);
		}
	}

	doveconf_env = getenv("DOVECONF_ENV") != NULL;
	if (user == NULL)
		user = getenv("USER");
	if (!keep_environment && !doveconf_env) {
		deliver_env_clean(!user_auth);
		env_put(t_strconcat("USER=", user, NULL));
	}
	if (!doveconf_env) {
		/* currently we need to be executed via doveconf. */
#define DOVECOT_CONFIG_BIN_PATH BINDIR"/doveconf"
		const char **conf_argv;

		conf_argv = i_new(const char *, 6 + (argc + 1) + 1);
		conf_argv[0] = DOVECOT_CONFIG_BIN_PATH;
		conf_argv[1] = "-s";
		conf_argv[2] = "lda";
		conf_argv[3] = "-c";
		conf_argv[4] = config_path;
		conf_argv[5] = "--exec";
		memcpy(conf_argv+6, argv, (argc+1) * sizeof(argv[0]));
		execv(conf_argv[0], (char **)conf_argv);
		i_fatal_status(EX_CONFIG, "execv(%s) failed: %m", conf_argv[0]);
	}

	process_euid = geteuid();
	if (user_auth)
		;
	else if (process_euid != 0) {
		/* we're non-root. get our username and possibly our home. */
		struct passwd *pw;

		home = getenv("HOME");
		if (user != NULL && home != NULL) {
			/* no need for a pw lookup */
		} else if ((pw = getpwuid(process_euid)) != NULL) {
			user = t_strdup(pw->pw_name);
			if (home == NULL)
				env_put(t_strconcat("HOME=", pw->pw_dir, NULL));
		} else if (user == NULL) {
			i_fatal_status(EX_USAGE,
				       "Couldn't lookup our username (uid=%s)",
				       dec2str(process_euid));
		}
	} else {
		i_fatal_status(EX_USAGE,
			"destination user parameter (-d user) not given");
	}

        mail_storage_init();
	mail_storage_register_all();
	mailbox_list_register_all();

	parser = deliver_settings_read(&deliver_set, &user_set);
	open_logfile(user);

	mail_set = mail_user_set_get_driver_settings(user_set, "MAIL");
	if (deliver_set->mail_plugins == '\0')
		modules = NULL;
	else {
		const char *version;

		version = deliver_set->version_ignore ? NULL : PACKAGE_VERSION;
		modules = module_dir_load(deliver_set->mail_plugin_dir,
					  deliver_set->mail_plugins,
					  TRUE, version);
	}

	if (user_auth) {
		userdb_pool = pool_alloconly_create("userdb lookup replys", 512);
		orig_user = user;
		ret = auth_client_lookup_and_restrict(deliver_set->auth_socket_path,
						      &user, process_euid,
						      userdb_pool,
						      &extra_fields);
		if (ret != 0)
			return ret;

		if (strcmp(user, orig_user) != 0) {
			/* auth lookup changed the user. */
			if (mail_set->mail_debug)
				i_info("userdb changed username to %s", user);
			i_set_failure_prefix(t_strdup_printf("deliver(%s): ",
							     user));
		}
		/* if user was changed, it was allocated from userdb_pool
		   which we'll free soon. */
		user = t_strdup(user);
	}

	if (userdb_pool != NULL) {
		settings_parse_set_expanded(parser, TRUE);
		deliver_settings_add(parser, &extra_fields);
		pool_unref(&userdb_pool);
	}

	home = getenv("HOME");
	if (home == NULL) {
		plugin_get_home();
		home = getenv("HOME");
	}

	/* If possible chdir to home directory, so that core file
	   could be written in case we crash. */
	if (home != NULL) {
		if (chdir(home) < 0) {
			if (errno != ENOENT)
				i_error("chdir(%s) failed: %m", home);
			else if (mail_set->mail_debug)
				i_info("Home dir not found: %s", home);
		}
	}

	env_put(t_strconcat("USER=", user, NULL));
	(void)umask(deliver_set->umask);

	dict_drivers_register_builtin();
        duplicate_init();
	mail_users_init(deliver_set->auth_socket_path, mail_set->mail_debug);

	module_dir_init(modules);

	mail_user = mail_user_alloc(user, user_set);
	mail_user_set_home(mail_user, home);
	mail_user_set_vars(mail_user, geteuid(), "deliver", NULL, NULL);
	if (mail_user_init(mail_user, &error) < 0)
		i_fatal("Mail user initialization failed: %s", error);
	if (mail_namespaces_init(mail_user, &error) < 0)
		i_fatal("Namespace initialization failed: %s", error);

	/* create a separate mail user for the internal namespace */
	raw_mail_user = mail_user_alloc(user, user_set);
	mail_user_set_home(raw_mail_user, "/");
	if (mail_user_init(raw_mail_user, &error) < 0)
		i_fatal("Raw user initialization failed: %s", error);

	settings_parser_deinit(&parser);

	memset(&raw_ns_set, 0, sizeof(raw_ns_set));
	raw_ns_set.location = "/tmp";

	raw_ns = mail_namespaces_init_empty(raw_mail_user);
	raw_ns->flags |= NAMESPACE_FLAG_INTERNAL;
	raw_ns->set = &raw_ns_set;
	if (mail_storage_create(raw_ns, "raw", 0, &error) < 0)
		i_fatal("Couldn't create internal raw storage: %s", error);
	if (path == NULL) {
		const char *prefix = mail_user_get_temp_prefix(mail_user);
		input = create_raw_stream(prefix, 0, &mtime);
		box = mailbox_open(&raw_ns->storage, "Dovecot Delivery Mail",
				   input, MAILBOX_OPEN_NO_INDEX_FILES);
		i_stream_unref(&input);
	} else {
		mtime = (time_t)-1;
		box = mailbox_open(&raw_ns->storage, path, NULL,
				   MAILBOX_OPEN_NO_INDEX_FILES);
	}
	if (box == NULL) {
		i_fatal("Can't open delivery mail as raw: %s",
			mail_storage_get_last_error(raw_ns->storage, &error));
	}
	if (mailbox_sync(box, 0, 0, NULL) < 0) {
		i_fatal("Can't sync delivery mail: %s",
			mail_storage_get_last_error(raw_ns->storage, &error));
	}
	raw_box = (struct raw_mailbox *)box;
	raw_box->envelope_sender = explicit_envelope_sender != NULL ?
		explicit_envelope_sender : DEFAULT_ENVELOPE_SENDER;
	raw_box->mtime = mtime;

	t = mailbox_transaction_begin(box, 0);
	headers_ctx = mailbox_header_lookup_init(box, wanted_headers);
	mail = mail_alloc(t, 0, headers_ctx);
	mail_set_seq(mail, 1);

	if (destaddr == NULL) {
		destaddr = deliver_get_address(mail, "Envelope-To");
		if (destaddr == NULL) {
			destaddr = strchr(user, '@') != NULL ? user :
				t_strconcat(user, "@",
					    deliver_set->hostname, NULL);
		}
	}

	storage = NULL;
	default_mailbox_name = mailbox;
	if (deliver_mail == NULL)
		ret = -1;
	else {
		if (deliver_mail(mail_user->namespaces, &storage, mail,
				 destaddr, mailbox) <= 0) {
			/* if message was saved, don't bounce it even though
			   the script failed later. */
			ret = saved_mail ? 0 : -1;
		} else {
			/* success. message may or may not have been saved. */
			ret = 0;
		}
	}

	if (ret < 0 && !tried_default_save) {
		/* plugins didn't handle this. save into the default mailbox. */
		ret = deliver_save(mail_user->namespaces,
				   &storage, mailbox, mail, 0, NULL);
	}
	if (ret < 0 && strcasecmp(mailbox, "INBOX") != 0) {
		/* still didn't work. try once more to save it
		   to INBOX. */
		ret = deliver_save(mail_user->namespaces,
				   &storage, "INBOX", mail, 0, NULL);
	}

	if (ret < 0 ) {
		const char *error_string;
		enum mail_error error;

		if (storage == NULL) {
			/* This shouldn't happen */
			i_error("BUG: Saving failed for unknown storage");
			return EX_TEMPFAIL;
		}

		error_string = mail_storage_get_last_error(storage, &error);

		if (stderr_rejection) {
			/* write to stderr also for tempfails so that MTA
			   can log the reason if it wants to. */
			fprintf(stderr, "%s\n", error_string);
		}

		if (error != MAIL_ERROR_NOSPACE ||
		    deliver_set->quota_full_tempfail) {
			/* Saving to INBOX should always work unless
			   we're over quota. If it didn't, it's probably a
			   configuration problem. */
			return EX_TEMPFAIL;
		}

		/* we'll have to reply with permanent failure */
		deliver_log(mail, "rejected: %s",
			    str_sanitize(error_string, 512));

		if (stderr_rejection)
			return EX_NOPERM;
		ret = mail_send_rejection(mail, user, error_string);
		if (ret != 0)
			return ret < 0 ? EX_TEMPFAIL : ret;
		/* ok, rejection sent */
	}
	i_free(explicit_envelope_sender);

	mail_free(&mail);
	mailbox_header_lookup_unref(&headers_ctx);
	mailbox_transaction_rollback(&t);
	mailbox_close(&box);

	mail_user_unref(&mail_user);
	mail_user_unref(&raw_mail_user);

	module_dir_unload(&modules);
	mail_storage_deinit();
	mail_users_deinit();

	duplicate_deinit();
	dict_drivers_unregister_builtin();
	lib_signals_deinit();

	io_loop_destroy(&ioloop);
	lib_deinit();

        return EX_OK;
}<|MERGE_RESOLUTION|>--- conflicted
+++ resolved
@@ -69,15 +69,7 @@
 static struct module *modules;
 static struct ioloop *ioloop;
 
-<<<<<<< HEAD
-static void sig_die(int signo, void *context ATTR_UNUSED)
-=======
-static pool_t plugin_pool;
-static ARRAY_DEFINE(lda_envs, const char *);
-static ARRAY_DEFINE(plugin_envs, const char *);
-
 static void sig_die(const siginfo_t *si, void *context ATTR_UNUSED)
->>>>>>> db1f91bf
 {
 	/* warn about being killed because of some signal, except SIGINT (^C)
 	   which is too common at least while testing :) */
@@ -485,7 +477,7 @@
 {
 	const char *config_path = DEFAULT_CONFIG_FILE;
 	const char *mailbox = "INBOX";
-	const char *home, *destaddr, *user, *error, *path, *orig_user;
+	const char *home, *destaddr, *user, *errstr, *path, *orig_user;
 	ARRAY_TYPE(const_string) extra_fields = ARRAY_INIT;
 	struct setting_parser_context *parser;
 	struct mail_user *mail_user, *raw_mail_user;
@@ -690,6 +682,7 @@
 		userdb_pool = pool_alloconly_create("userdb lookup replys", 512);
 		orig_user = user;
 		ret = auth_client_lookup_and_restrict(deliver_set->auth_socket_path,
+						      mail_set->mail_debug,
 						      &user, process_euid,
 						      userdb_pool,
 						      &extra_fields);
@@ -735,7 +728,7 @@
 	(void)umask(deliver_set->umask);
 
 	dict_drivers_register_builtin();
-        duplicate_init();
+        duplicate_init(mail_set);
 	mail_users_init(deliver_set->auth_socket_path, mail_set->mail_debug);
 
 	module_dir_init(modules);
@@ -743,16 +736,16 @@
 	mail_user = mail_user_alloc(user, user_set);
 	mail_user_set_home(mail_user, home);
 	mail_user_set_vars(mail_user, geteuid(), "deliver", NULL, NULL);
-	if (mail_user_init(mail_user, &error) < 0)
-		i_fatal("Mail user initialization failed: %s", error);
-	if (mail_namespaces_init(mail_user, &error) < 0)
-		i_fatal("Namespace initialization failed: %s", error);
+	if (mail_user_init(mail_user, &errstr) < 0)
+		i_fatal("Mail user initialization failed: %s", errstr);
+	if (mail_namespaces_init(mail_user, &errstr) < 0)
+		i_fatal("Namespace initialization failed: %s", errstr);
 
 	/* create a separate mail user for the internal namespace */
 	raw_mail_user = mail_user_alloc(user, user_set);
 	mail_user_set_home(raw_mail_user, "/");
-	if (mail_user_init(raw_mail_user, &error) < 0)
-		i_fatal("Raw user initialization failed: %s", error);
+	if (mail_user_init(raw_mail_user, &errstr) < 0)
+		i_fatal("Raw user initialization failed: %s", errstr);
 
 	settings_parser_deinit(&parser);
 
@@ -762,8 +755,8 @@
 	raw_ns = mail_namespaces_init_empty(raw_mail_user);
 	raw_ns->flags |= NAMESPACE_FLAG_INTERNAL;
 	raw_ns->set = &raw_ns_set;
-	if (mail_storage_create(raw_ns, "raw", 0, &error) < 0)
-		i_fatal("Couldn't create internal raw storage: %s", error);
+	if (mail_storage_create(raw_ns, "raw", 0, &errstr) < 0)
+		i_fatal("Couldn't create internal raw storage: %s", errstr);
 	if (path == NULL) {
 		const char *prefix = mail_user_get_temp_prefix(mail_user);
 		input = create_raw_stream(prefix, 0, &mtime);
@@ -831,21 +824,18 @@
 	}
 
 	if (ret < 0 ) {
-		const char *error_string;
-		enum mail_error error;
-
 		if (storage == NULL) {
 			/* This shouldn't happen */
 			i_error("BUG: Saving failed for unknown storage");
 			return EX_TEMPFAIL;
 		}
 
-		error_string = mail_storage_get_last_error(storage, &error);
+		errstr = mail_storage_get_last_error(storage, &error);
 
 		if (stderr_rejection) {
 			/* write to stderr also for tempfails so that MTA
 			   can log the reason if it wants to. */
-			fprintf(stderr, "%s\n", error_string);
+			fprintf(stderr, "%s\n", errstr);
 		}
 
 		if (error != MAIL_ERROR_NOSPACE ||
@@ -858,11 +848,11 @@
 
 		/* we'll have to reply with permanent failure */
 		deliver_log(mail, "rejected: %s",
-			    str_sanitize(error_string, 512));
+			    str_sanitize(errstr, 512));
 
 		if (stderr_rejection)
 			return EX_NOPERM;
-		ret = mail_send_rejection(mail, user, error_string);
+		ret = mail_send_rejection(mail, user, errstr);
 		if (ret != 0)
 			return ret < 0 ? EX_TEMPFAIL : ret;
 		/* ok, rejection sent */
