--- conflicted
+++ resolved
@@ -111,39 +111,6 @@
 	if (client_open_save_dest_box(cmd, mailbox, &destbox) < 0)
 		return TRUE;
 
-<<<<<<< HEAD
-	switch (status) {
-	case MAILBOX_NAME_EXISTS_MAILBOX:
-		break;
-	case MAILBOX_NAME_EXISTS_DIR:
-		status = MAILBOX_NAME_VALID;
-		/* fall through */
-	case MAILBOX_NAME_VALID:
-	case MAILBOX_NAME_INVALID:
-	case MAILBOX_NAME_NOINFERIORS:
-		client_fail_mailbox_name_status(cmd, mailbox,
-						"TRYCREATE", status);
-		return TRUE;
-	}
-
-	if (mailbox_equals(client->mailbox, dest_ns, storage_name))
-		destbox = client->mailbox;
-	else {
-		destbox = mailbox_alloc(dest_ns->list, storage_name,
-					MAILBOX_FLAG_SAVEONLY |
-					MAILBOX_FLAG_KEEP_RECENT);
-		if (mailbox_open(destbox) < 0) {
-			client_send_storage_error(cmd,
-				mailbox_get_storage(destbox));
-			mailbox_free(&destbox);
-			return TRUE;
-		}
-		if (client->enabled_features != 0)
-			mailbox_enable(destbox, client->enabled_features);
-	}
-
-=======
->>>>>>> e513897d
 	t = mailbox_transaction_begin(destbox,
 				      MAILBOX_TRANSACTION_FLAG_EXTERNAL |
 				      MAILBOX_TRANSACTION_FLAG_ASSIGN_UIDS);
