/* Copyright (c) 2002-2012 Dovecot authors, see the included COPYING file */

#include "imap-common.h"
#include "array.h"
#include "str.h"
#include "strescape.h"
#include "mailbox-list-iter.h"
#include "imap-utf7.h"
#include "imap-quote.h"
#include "imap-match.h"
#include "imap-status.h"
#include "imap-commands.h"
#include "imap-list.h"

struct cmd_list_context {
	struct client_command_context *cmd;
	struct mail_user *user;

	enum mailbox_list_iter_flags list_flags;
	struct imap_status_items status_items;

	struct mailbox_list_iterate_context *list_iter;

	unsigned int lsub:1;
	unsigned int lsub_no_unsubscribed:1;
	unsigned int used_listext:1;
	unsigned int used_status:1;
};

static void
mailbox_flags2str(struct cmd_list_context *ctx, string_t *str,
		  const char *special_use, enum mailbox_info_flags flags)
{
	unsigned int orig_len = str_len(str);

	if ((flags & MAILBOX_NONEXISTENT) != 0 && !ctx->used_listext) {
		flags |= MAILBOX_NOSELECT;
		flags &= ~MAILBOX_NONEXISTENT;
	}

	if ((ctx->list_flags & MAILBOX_LIST_ITER_RETURN_CHILDREN) == 0)
		flags &= ~(MAILBOX_CHILDREN|MAILBOX_NOCHILDREN);

	if ((flags & MAILBOX_CHILD_SUBSCRIBED) != 0 &&
	    (flags & MAILBOX_SUBSCRIBED) == 0 && !ctx->used_listext) {
		/* LSUB uses \Noselect for this */
		flags |= MAILBOX_NOSELECT;
	} else if ((ctx->list_flags & MAILBOX_LIST_ITER_RETURN_SUBSCRIBED) == 0)
		flags &= ~MAILBOX_SUBSCRIBED;
	imap_mailbox_flags2str(str, flags);

	if ((ctx->list_flags & MAILBOX_LIST_ITER_RETURN_SPECIALUSE) != 0 &&
	    special_use != NULL) {
		if (str_len(str) != orig_len)
			str_append_c(str, ' ');
		str_append(str, special_use);
	}
}

static void
mailbox_childinfo2str(struct cmd_list_context *ctx, string_t *str,
		      enum mailbox_info_flags flags)
{
	if (!ctx->used_listext)
		return;

	if ((flags & MAILBOX_CHILD_SUBSCRIBED) != 0 &&
	    (ctx->list_flags & MAILBOX_LIST_ITER_SELECT_RECURSIVEMATCH) != 0)
		str_append(str, " (CHILDINFO (\"SUBSCRIBED\"))");
	if ((flags & MAILBOX_CHILD_SPECIALUSE) != 0 &&
	    (ctx->list_flags & MAILBOX_LIST_ITER_SELECT_RECURSIVEMATCH) != 0)
		str_append(str, " (CHILDINFO (\"SPECIAL-USE\"))");
}

static bool
parse_select_flags(struct cmd_list_context *ctx, const struct imap_arg *args)
{
	enum mailbox_list_iter_flags list_flags = 0;
	const char *str;

	while (!IMAP_ARG_IS_EOL(args)) {
		if (!imap_arg_get_atom(args, &str)) {
			client_send_command_error(ctx->cmd,
				"List options contains non-atoms.");
			return FALSE;
		}

		if (strcasecmp(str, "SUBSCRIBED") == 0) {
			list_flags |= MAILBOX_LIST_ITER_SELECT_SUBSCRIBED |
				MAILBOX_LIST_ITER_RETURN_SUBSCRIBED;
		} else if (strcasecmp(str, "RECURSIVEMATCH") == 0)
			list_flags |= MAILBOX_LIST_ITER_SELECT_RECURSIVEMATCH;
		else if (strcasecmp(str, "SPECIAL-USE") == 0) {
			list_flags |= MAILBOX_LIST_ITER_SELECT_SPECIALUSE |
				MAILBOX_LIST_ITER_RETURN_SPECIALUSE;
		} else if (strcasecmp(str, "REMOTE") == 0) {
			/* not supported, ignore */
		} else {
			/* skip also optional list value */
			client_send_command_error(ctx->cmd,
						  "Unknown select options");
			return FALSE;
		}
		args++;
	}

	if ((list_flags & MAILBOX_LIST_ITER_SELECT_RECURSIVEMATCH) != 0 &&
	    (list_flags & (MAILBOX_LIST_ITER_SELECT_SUBSCRIBED |
			   MAILBOX_LIST_ITER_SELECT_SPECIALUSE)) == 0) {
		client_send_command_error(ctx->cmd,
			"RECURSIVEMATCH must not be the only selection.");
		return FALSE;
	}

	ctx->list_flags = list_flags;
	return TRUE;
}

static bool
parse_return_flags(struct cmd_list_context *ctx, const struct imap_arg *args)
{
	enum mailbox_list_iter_flags list_flags = 0;
	const struct imap_arg *list_args;
	const char *str;

	while (!IMAP_ARG_IS_EOL(args)) {
		if (!imap_arg_get_atom(args, &str)) {
			client_send_command_error(ctx->cmd,
				"List options contains non-atoms.");
			return FALSE;
		}

		if (strcasecmp(str, "SUBSCRIBED") == 0)
			list_flags |= MAILBOX_LIST_ITER_RETURN_SUBSCRIBED;
		else if (strcasecmp(str, "CHILDREN") == 0)
			list_flags |= MAILBOX_LIST_ITER_RETURN_CHILDREN;
		else if (strcasecmp(str, "SPECIAL-USE") == 0)
			list_flags |= MAILBOX_LIST_ITER_RETURN_SPECIALUSE;
		else if (strcasecmp(str, "STATUS") == 0 &&
			 imap_arg_get_list(&args[1], &list_args)) {
			if (imap_status_parse_items(ctx->cmd, list_args,
						    &ctx->status_items) < 0)
				return FALSE;
			ctx->used_status = TRUE;
			args++;
		} else {
			/* skip also optional list value */
			client_send_command_error(ctx->cmd,
						  "Unknown return options");
			return FALSE;
		}
		args++;
	}

	ctx->list_flags |= list_flags;
	return TRUE;
}

static const char *ns_prefix_mutf7(struct mail_namespace *ns)
{
	string_t *str;

	if (*ns->prefix == '\0')
		return "";

	str = t_str_new(64);
	if (imap_utf8_to_utf7(ns->prefix, str) < 0)
		i_panic("Namespace prefix not UTF-8: %s", ns->prefix);
	return str_c(str);
}

static void list_reply_append_ns_sep_param(string_t *str, char sep)
{
	str_append_c(str, '"');
	if (sep == '\\')
		str_append(str, "\\\\");
	else
		str_append_c(str, sep);
	str_append_c(str, '"');
}

static void
list_send_status(struct cmd_list_context *ctx, const char *name,
		 const char *mutf7_name, enum mailbox_info_flags flags)
{
	struct imap_status_result result;
	struct mail_namespace *ns;

	if ((flags & (MAILBOX_NONEXISTENT | MAILBOX_NOSELECT)) != 0) {
		/* doesn't exist, don't even try to get STATUS */
		return;
	}
	if ((flags & MAILBOX_SUBSCRIBED) == 0 &&
	    (flags & MAILBOX_CHILD_SUBSCRIBED) != 0) {
		/* listing subscriptions, but only child is subscribed */
		return;
	}

	/* if we're listing subscriptions and there are subscriptions=no
	   namespaces, ctx->ns may not point to correct one */
	ns = mail_namespace_find(ctx->user->namespaces, name);
	if (imap_status_get(ctx->cmd, ns, name,
			    &ctx->status_items, &result) < 0) {
		client_send_line(ctx->cmd->client,
				 t_strconcat("* ", result.errstr, NULL));
		return;
	}

	imap_status_send(ctx->cmd->client, mutf7_name,
			 &ctx->status_items, &result);
}

static bool cmd_list_continue(struct client_command_context *cmd)
{
        struct cmd_list_context *ctx = cmd->context;
	const struct mailbox_info *info;
	enum mailbox_info_flags flags;
	string_t *str, *mutf7_name;
	const char *name;
	int ret = 0;

	if (cmd->cancel) {
		if (ctx->list_iter != NULL)
			(void)mailbox_list_iter_deinit(&ctx->list_iter);
		return TRUE;
	}
	str = t_str_new(256);
	mutf7_name = t_str_new(128);
	while ((info = mailbox_list_iter_next(ctx->list_iter)) != NULL) {
		name = info->vname;
		flags = info->flags;

		if ((flags & MAILBOX_CHILD_SUBSCRIBED) != 0 &&
		    (flags & MAILBOX_SUBSCRIBED) == 0 &&
		    ctx->lsub_no_unsubscribed) {
			/* mask doesn't end with %. we don't want to show
			   any extra mailboxes. */
			continue;
		}

		str_truncate(mutf7_name, 0);
		if (imap_utf8_to_utf7(name, mutf7_name) < 0)
			i_panic("LIST: Mailbox name not UTF-8: %s", name);

		str_truncate(str, 0);
		str_printfa(str, "* %s (", ctx->lsub ? "LSUB" : "LIST");
		mailbox_flags2str(ctx, str, info->special_use, flags);
		str_append(str, ") ");
		list_reply_append_ns_sep_param(str,
			mail_namespace_get_sep(info->ns));
		str_append_c(str, ' ');
		imap_append_astring(str, str_c(mutf7_name));
		mailbox_childinfo2str(ctx, str, flags);

		ret = client_send_line_next(ctx->cmd->client, str_c(str));
		if (ctx->used_status) T_BEGIN {
			list_send_status(ctx, name, str_c(mutf7_name), flags);
		} T_END;
		if (ret == 0) {
			/* buffer is full, continue later */
			return FALSE;
		}
	}

	if (mailbox_list_iter_deinit(&ctx->list_iter) < 0) {
		client_send_list_error(cmd, ctx->user->namespaces->list);
		return TRUE;
	}
	client_send_tagline(cmd, !ctx->lsub ?
			    "OK List completed." :
			    "OK Lsub completed.");
	return TRUE;
}

static const char *const *
list_get_ref_patterns(struct cmd_list_context *ctx, const char *ref,
		      const char *const *patterns)
{
	struct mail_namespace *ns;
	const char *const *pat, *pattern;
	ARRAY(const char *) full_patterns;

	if (*ref == '\0')
		return patterns;

	ns = mail_namespace_find(ctx->user->namespaces, ref);
	if (ns == NULL)
		return patterns;

<<<<<<< HEAD
	/* INBOX always exists */
	if (!ctx->inbox_found && ctx->cur_ns_match_inbox &&
	    (ctx->ns->flags & NAMESPACE_FLAG_INBOX_USER) != 0 &&
	    (ctx->list_flags & (MAILBOX_LIST_ITER_SELECT_SUBSCRIBED |
				MAILBOX_LIST_ITER_SELECT_SPECIALUSE)) == 0) {
		str = t_str_new(64);
		str_append(str, "* LIST (\\Unmarked) ");
		list_reply_append_ns_sep_param(str,
			mail_namespace_get_sep(ctx->ns));
		str_append(str, " \"INBOX\"");
		client_send_line(ctx->cmd->client, str_c(str));
=======
	t_array_init(&full_patterns, 16);
	for (pat = patterns; *pat != NULL; pat++) {
		pattern = mailbox_list_join_refpattern(ns->list, ref, *pat);
		array_append(&full_patterns, &pattern, 1);
>>>>>>> 83f04781
	}
	array_append_zero(&full_patterns); /* NULL-terminate */
	return array_idx(&full_patterns, 0);
}

static void cmd_list_init(struct cmd_list_context *ctx,
			  const char *const *patterns)
{
	enum mail_namespace_type type_mask = MAIL_NAMESPACE_TYPE_MASK_ALL;

	ctx->list_iter =
		mailbox_list_iter_init_namespaces(ctx->user->namespaces,
						  patterns, type_mask,
						  ctx->list_flags);
}

static void cmd_list_ref_root(struct client *client, const char *ref)
{
	struct mail_namespace *ns;
	const char *ns_prefix;
	char ns_sep;
	string_t *str;

	/* Special request to return the hierarchy delimiter and mailbox root
	   name. If namespace has a prefix, it's returned as the mailbox root.
	   Otherwise we'll emulate UW-IMAP behavior. */
	ns = mail_namespace_find_visible(client->user->namespaces, ref);
	if (ns != NULL) {
		ns_prefix = ns_prefix_mutf7(ns);
		ns_sep = mail_namespace_get_sep(ns);
	} else {
		ns_prefix = "";
		ns_sep = mail_namespaces_get_root_sep(client->user->namespaces);
	}

	str = t_str_new(64);
	str_append(str, "* LIST (\\Noselect) \"");
	if (ns_sep == '\\' || ns_sep == '"')
		str_append_c(str, '\\');
	str_printfa(str, "%c\" ", ns_sep);
	if (*ns_prefix != '\0') {
		/* non-hidden namespace, use it as the root name */
		imap_append_astring(str, ns_prefix);
	} else {
		/* Hidden namespace or empty namespace prefix. We could just
		   return an empty root name, but it's safer to emulate what
		   UW-IMAP does. With full filesystem access this might even
		   matter (root of "~user/mail/" is "~user/", not "") */
		const char *p = strchr(ref, ns_sep);

		if (p == NULL)
			str_append(str, "\"\"");
		else
			imap_append_astring(str, t_strdup_until(ref, p + 1));
	}
	client_send_line(client, str_c(str));
}

bool cmd_list_full(struct client_command_context *cmd, bool lsub)
{
	struct client *client = cmd->client;
	const struct imap_arg *args, *list_args;
	unsigned int arg_count;
	struct cmd_list_context *ctx;
	ARRAY(const char *) patterns = ARRAY_INIT;
	const char *ref, *pattern, *const *patterns_strarr;
	string_t *str;

	/* [(<selection options>)] <reference> <pattern>|(<pattern list>)
	   [RETURN (<return options>)] */
	if (!client_read_args(cmd, 0, 0, &args))
		return FALSE;

	ctx = p_new(cmd->pool, struct cmd_list_context, 1);
	ctx->cmd = cmd;
	ctx->lsub = lsub;
	ctx->user = client->user;

	cmd->context = ctx;

	if (!lsub && imap_arg_get_list(&args[0], &list_args)) {
		/* LIST-EXTENDED selection options */
		ctx->used_listext = TRUE;
		if (!parse_select_flags(ctx, list_args))
			return TRUE;
		args++;
	}

	if (!imap_arg_get_astring(&args[0], &ref)) {
		client_send_command_error(cmd, "Invalid reference.");
		return TRUE;
	}
	str = t_str_new(64);
	if (imap_utf7_to_utf8(ref, str) == 0)
		ref = p_strdup(cmd->pool, str_c(str));
	str_truncate(str, 0);

	if (imap_arg_get_list_full(&args[1], &list_args, &arg_count)) {
		ctx->used_listext = TRUE;
		/* convert pattern list to string array */
		p_array_init(&patterns, cmd->pool, arg_count);
		for (; !IMAP_ARG_IS_EOL(list_args); list_args++) {
			if (!imap_arg_get_astring(list_args, &pattern)) {
				client_send_command_error(cmd,
					"Invalid pattern list.");
				return TRUE;
			}
			if (imap_utf7_to_utf8(pattern, str) == 0)
				pattern = t_strdup(str_c(str));
			array_append(&patterns, &pattern, 1);
			str_truncate(str, 0);
		}
		args += 2;
	} else {
		if (!imap_arg_get_astring(&args[1], &pattern)) {
			client_send_command_error(cmd, "Invalid pattern.");
			return TRUE;
		}
		if (imap_utf7_to_utf8(pattern, str) == 0)
			pattern = str_c(str);

		p_array_init(&patterns, cmd->pool, 1);
		array_append(&patterns, &pattern, 1);
		args += 2;

		if (lsub) {
			size_t len = strlen(pattern);
			ctx->lsub_no_unsubscribed = len == 0 ||
				pattern[len-1] != '%';
		}
	}

	if (imap_arg_atom_equals(&args[0], "RETURN") &&
	    imap_arg_get_list(&args[1], &list_args)) {
		/* LIST-EXTENDED return options */
		ctx->used_listext = TRUE;
		if (!parse_return_flags(ctx, list_args))
			return TRUE;
		args += 2;
	}

	if (lsub) {
		/* LSUB - we don't care about flags except if
		   tb-lsub-flags workaround is explicitly set */
		ctx->list_flags |= MAILBOX_LIST_ITER_SELECT_SUBSCRIBED |
			MAILBOX_LIST_ITER_SELECT_RECURSIVEMATCH;
		if ((cmd->client->set->parsed_workarounds &
		     WORKAROUND_TB_LSUB_FLAGS) == 0)
			ctx->list_flags |= MAILBOX_LIST_ITER_RETURN_NO_FLAGS;
	} else if (!ctx->used_listext) {
		/* non-extended LIST: use default flags */
		ctx->list_flags |= MAILBOX_LIST_ITER_RETURN_CHILDREN |
			MAILBOX_LIST_ITER_RETURN_SPECIALUSE;
	}

	if (!IMAP_ARG_IS_EOL(args)) {
		client_send_command_error(cmd, "Extra arguments.");
		return TRUE;
	}

	array_append_zero(&patterns); /* NULL-terminate */
	patterns_strarr = array_idx(&patterns, 0);
	if (!ctx->used_listext && !lsub && *patterns_strarr[0] == '\0') {
		/* Only LIST ref "" gets us here */
		cmd_list_ref_root(client, ref);
		client_send_tagline(cmd, "OK List completed.");
	} else {
		patterns_strarr =
			list_get_ref_patterns(ctx, ref, patterns_strarr);
		cmd_list_init(ctx, patterns_strarr);

		if (!cmd_list_continue(cmd)) {
			/* unfinished */
			cmd->state = CLIENT_COMMAND_STATE_WAIT_OUTPUT;
			cmd->func = cmd_list_continue;
			return FALSE;
		}

		cmd->context = NULL;
		return TRUE;
	}
	return TRUE;
}

bool cmd_list(struct client_command_context *cmd)
{
	return cmd_list_full(cmd, FALSE);
}<|MERGE_RESOLUTION|>--- conflicted
+++ resolved
@@ -287,24 +287,10 @@
 	if (ns == NULL)
 		return patterns;
 
-<<<<<<< HEAD
-	/* INBOX always exists */
-	if (!ctx->inbox_found && ctx->cur_ns_match_inbox &&
-	    (ctx->ns->flags & NAMESPACE_FLAG_INBOX_USER) != 0 &&
-	    (ctx->list_flags & (MAILBOX_LIST_ITER_SELECT_SUBSCRIBED |
-				MAILBOX_LIST_ITER_SELECT_SPECIALUSE)) == 0) {
-		str = t_str_new(64);
-		str_append(str, "* LIST (\\Unmarked) ");
-		list_reply_append_ns_sep_param(str,
-			mail_namespace_get_sep(ctx->ns));
-		str_append(str, " \"INBOX\"");
-		client_send_line(ctx->cmd->client, str_c(str));
-=======
 	t_array_init(&full_patterns, 16);
 	for (pat = patterns; *pat != NULL; pat++) {
 		pattern = mailbox_list_join_refpattern(ns->list, ref, *pat);
 		array_append(&full_patterns, &pattern, 1);
->>>>>>> 83f04781
 	}
 	array_append_zero(&full_patterns); /* NULL-terminate */
 	return array_idx(&full_patterns, 0);
