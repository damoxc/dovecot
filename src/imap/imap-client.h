#ifndef IMAP_CLIENT_H
#define IMAP_CLIENT_H

#include "imap-commands.h"
#include "message-size.h"

#define CLIENT_COMMAND_QUEUE_MAX_SIZE 4
/* Maximum number of CONTEXT=SEARCH UPDATEs. Clients probably won't need more
   than a few, so this is mainly to avoid more or less accidental pointless
   resource usage. */
#define CLIENT_MAX_SEARCH_UPDATES 10

struct client;
struct mail_storage;
struct imap_parser;
struct imap_arg;

struct mailbox_keywords {
	/* All keyword names. The array itself exists in mail_index.
	   Keywords are currently only appended, they're never removed. */
	const ARRAY_TYPE(keywords) *names;
	/* Number of keywords announced to client via FLAGS/PERMANENTFLAGS.
	   This relies on keywords not being removed while mailbox is
	   selected. */
	unsigned int announce_count;
};

struct imap_search_update {
	char *tag;
	struct mail_search_result *result;
	bool return_uids;
};

enum client_command_state {
	/* Waiting for more input */
	CLIENT_COMMAND_STATE_WAIT_INPUT,
	/* Waiting to be able to send more output */
	CLIENT_COMMAND_STATE_WAIT_OUTPUT,
	/* Wait for other commands to finish execution */
	CLIENT_COMMAND_STATE_WAIT_UNAMBIGUITY,
	/* Waiting for other commands to finish so we can sync */
	CLIENT_COMMAND_STATE_WAIT_SYNC,
	/* Command is finished */
	CLIENT_COMMAND_STATE_DONE
};

struct client_command_context {
	struct client_command_context *prev, *next;
	struct client *client;

	pool_t pool;
	/* IMAP command tag */
	const char *tag;
	/* Name of this command */
	const char *name;
	/* Parameters for this command. These are generated from parsed IMAP
	   arguments, so they may not be exactly the same as how client sent
	   them. */
	const char *args;
	enum command_flags cmd_flags;

	command_func_t *func;
	void *context;

	/* Module-specific contexts. */
	ARRAY_DEFINE(module_contexts, union imap_module_context *);

	struct imap_parser *parser;
	enum client_command_state state;

	struct client_sync_context *sync;

	unsigned int uid:1; /* used UID command */
	unsigned int cancel:1; /* command is wanted to be cancelled */
	unsigned int param_error:1;
	unsigned int search_save_result:1; /* search result is being updated */
	unsigned int search_save_result_used:1; /* command uses search save */
	unsigned int temp_executed:1; /* temporary execution state tracking */
};

struct partial_fetch_cache {
	unsigned int select_counter;
	unsigned int uid;

	uoff_t physical_start;
	bool cr_skipped;
	struct message_size pos;
};

struct imap_client_vfuncs {
	void (*destroy)(struct client *client, const char *reason);
};

struct client {
	struct client *prev, *next;

<<<<<<< HEAD
	const char *session_id;
=======
	struct imap_client_vfuncs v;

>>>>>>> fe42ecc4
	int fd_in, fd_out;
	struct io *io;
	struct istream *input;
	struct ostream *output;
	struct timeout *to_idle, *to_idle_output;

	pool_t pool;
	struct mail_storage_service_user *service_user;
        const struct imap_settings *set;
	string_t *capability_string;

        struct mail_user *user;
	struct mailbox *mailbox;
        struct mailbox_keywords keywords;
	unsigned int select_counter; /* increased when mailbox is changed */
	unsigned int sync_counter;
	uint32_t messages_count, recent_count, uidvalidity;
	enum mailbox_feature enabled_features;

	time_t last_input, last_output;
	unsigned int bad_counter;

	/* one parser is kept here to be used for new commands */
	struct imap_parser *free_parser;
	/* command_pool is cleared when the command queue gets empty */
	pool_t command_pool;
	/* New commands are always prepended to the queue */
	struct client_command_context *command_queue;
	unsigned int command_queue_size;

	uint64_t sync_last_full_modseq;
	uint64_t highest_fetch_modseq;

	struct partial_fetch_cache last_partial;

	/* SEARCHRES extension: Last saved SEARCH result */
	ARRAY_TYPE(seq_range) search_saved_uidset;
	/* SEARCH=CONTEXT extension: Searches that get updated */
	ARRAY_DEFINE(search_updates, struct imap_search_update);

	/* client input/output is locked by this command */
	struct client_command_context *input_lock;
	struct client_command_context *output_lock;
	/* command changing the mailbox */
	struct client_command_context *mailbox_change_lock;

	/* Module-specific contexts. */
	ARRAY_DEFINE(module_contexts, union imap_module_context *);

	/* syncing marks this TRUE when it sees \Deleted flags. this is by
	   EXPUNGE for Outlook-workaround. */
	unsigned int sync_seen_deletes:1;
	unsigned int sync_seen_expunges:1;
	unsigned int disconnected:1;
	unsigned int destroyed:1;
	unsigned int handling_input:1;
	unsigned int syncing:1;
	unsigned int id_logged:1;
	unsigned int mailbox_examined:1;
	unsigned int anvil_sent:1;
	unsigned int tls_compression:1;
	unsigned int input_skip_line:1; /* skip all the data until we've
					   found a new line */
	unsigned int modseqs_sent_since_sync:1;
};

struct imap_module_register {
	unsigned int id;
};

union imap_module_context {
	struct imap_client_vfuncs super;
	struct imap_module_register *reg;
};
extern struct imap_module_register imap_module_register;

extern struct client *imap_clients;
extern unsigned int imap_client_count;

/* Create new client with specified input/output handles. socket specifies
   if the handle is a socket. */
struct client *client_create(int fd_in, int fd_out, const char *session_id,
			     struct mail_user *user,
			     struct mail_storage_service_user *service_user,
			     const struct imap_settings *set);
void client_destroy(struct client *client, const char *reason);

/* Disconnect client connection */
void client_disconnect(struct client *client, const char *reason);
void client_disconnect_with_error(struct client *client, const char *msg);

/* Send a line of data to client. Returns 1 if ok, 0 if buffer is getting full,
   -1 if error */
int client_send_line(struct client *client, const char *data);
/* Send line of data to client, prefixed with client->tag. You need to prefix
   the data with "OK ", "NO " or "BAD ". */
void client_send_tagline(struct client_command_context *cmd, const char *data);

/* Send a BAD command reply to client via client_send_tagline(). If there have
   been too many command errors, the client is disconnected. msg may be NULL,
   in which case the error is looked up from imap_parser. */
void client_send_command_error(struct client_command_context *cmd,
			       const char *msg);

/* Read a number of arguments. Returns TRUE if everything was read or
   FALSE if either needs more data or error occurred. */
bool client_read_args(struct client_command_context *cmd, unsigned int count,
		      unsigned int flags, const struct imap_arg **args_r);
/* Reads a number of string arguments. ... is a list of pointers where to
   store the arguments. */
bool client_read_string_args(struct client_command_context *cmd,
			     unsigned int count, ...);

/* SEARCHRES extension: Call if $ is being used/updated, returns TRUE if we
   have to wait for an existing SEARCH SAVE to finish. */
bool client_handle_search_save_ambiguity(struct client_command_context *cmd);

int client_enable(struct client *client, enum mailbox_feature features);

struct imap_search_update *
client_search_update_lookup(struct client *client, const char *tag,
			    unsigned int *idx_r);
void client_search_updates_free(struct client *client);

void client_command_cancel(struct client_command_context **cmd);
void client_command_free(struct client_command_context **cmd);

bool client_handle_unfinished_cmd(struct client_command_context *cmd);
void client_continue_pending_input(struct client *client);

void client_input(struct client *client);
bool client_handle_input(struct client *client);
int client_output(struct client *client);

void clients_destroy_all(void);

#endif<|MERGE_RESOLUTION|>--- conflicted
+++ resolved
@@ -94,12 +94,9 @@
 struct client {
 	struct client *prev, *next;
 
-<<<<<<< HEAD
+	struct imap_client_vfuncs v;
 	const char *session_id;
-=======
-	struct imap_client_vfuncs v;
-
->>>>>>> fe42ecc4
+
 	int fd_in, fd_out;
 	struct io *io;
 	struct istream *input;
