/* Copyright (c) 2002-2008 Dovecot authors, see the included COPYING file */

#include "common.h"
#include "str.h"
#include "ostream.h"
#include "commands.h"
#include "imap-search.h"
#include "mail-thread.h"

static int imap_thread_write(struct mail_thread_iterate_context *iter,
			     string_t *str, bool root)
{
	const struct mail_thread_child_node *node;
	struct mail_thread_iterate_context *child_iter;
	unsigned int count;
	int ret = 0;

	count = mail_thread_iterate_count(iter);
	if (count == 0)
		return 0;

	if (count == 1 && !root) {
		/* only one child - special case to avoid extra paranthesis */
		node = mail_thread_iterate_next(iter, &child_iter);
		str_printfa(str, "%u", node->uid);
		if (child_iter != NULL) {
			str_append_c(str, ' ');
			T_BEGIN {
				ret = imap_thread_write(child_iter, str, FALSE);
			} T_END;
			if (mail_thread_iterate_deinit(&child_iter) < 0)
				return -1;
		}
		return ret;
	}

	while ((node = mail_thread_iterate_next(iter, &child_iter)) != NULL) {
		if (child_iter == NULL) {
			/* no children */
			str_printfa(str, "(%u)", node->uid);
		} else {
			/* node with children */
			str_append_c(str, '(');
			if (node->uid != 0)
				str_printfa(str, "%u ", node->uid);
			T_BEGIN {
				ret = imap_thread_write(child_iter, str, FALSE);
			} T_END;
			if (mail_thread_iterate_deinit(&child_iter) < 0 ||
			    ret < 0)
				return -1;
			str_append_c(str, ')');
		}
	}
	return 0;
}

static int
imap_thread_write_reply(struct mail_thread_context *ctx, string_t *str,
			enum mail_thread_type thread_type, bool write_seqs)
{
	struct mail_thread_iterate_context *iter;
	int ret;

	iter = mail_thread_iterate_init(ctx, thread_type, write_seqs);
	str_append(str, "* THREAD ");
	T_BEGIN {
		ret = imap_thread_write(iter, str, TRUE);
	} T_END;
	if (mail_thread_iterate_deinit(&iter) < 0)
		ret = -1;

	str_append(str, "\r\n");
	return ret;
}

static int imap_thread(struct client_command_context *cmd,
		       struct mail_search_args *search_args,
		       enum mail_thread_type thread_type)
{
	struct mail_thread_context *ctx;
	string_t *str;
	bool reset = FALSE;
	int ret;

	i_assert(thread_type == MAIL_THREAD_REFERENCES ||
		 thread_type == MAIL_THREAD_REFERENCES2);

	str = str_new(default_pool, 1024);
	for (;;) {
		ret = mail_thread_init(cmd->client->mailbox, reset,
				       search_args, &ctx);
		if (ret == 0) {
			ret = imap_thread_write_reply(ctx, str, thread_type,
						      !cmd->uid);
			mail_thread_deinit(&ctx);
		}

		if (ret == 0 || reset)
			break;
		/* try again with in-memory hash */
		reset = TRUE;
		str_truncate(str, 0);
	}

	if (ret == 0) {
		(void)o_stream_send(cmd->client->output,
				    str_data(str), str_len(str));
	}
	str_free(&str);
	return ret;
}

bool cmd_thread(struct client_command_context *cmd)
{
	struct client *client = cmd->client;
	enum mail_thread_type thread_type;
	struct mail_search_args *sargs;
	const struct imap_arg *args;
	int ret, args_count;
	const char *charset, *str;

	args_count = imap_parser_read_args(cmd->parser, 0, 0, &args);
	if (args_count == -2)
		return FALSE;
	client->input_lock = NULL;

	if (args_count < 3) {
		client_send_command_error(cmd, args_count < 0 ? NULL :
					  "Missing or invalid arguments.");
		return TRUE;
	}

	if (!client_verify_open_mailbox(cmd))
		return TRUE;

	if (args->type != IMAP_ARG_ATOM && args->type != IMAP_ARG_STRING) {
		client_send_command_error(cmd,
					  "Invalid thread algorithm argument.");
		return TRUE;
	}

	str = IMAP_ARG_STR(args);
	if (strcasecmp(str, "REFERENCES") == 0)
		thread_type = MAIL_THREAD_REFERENCES;
	else if (strcasecmp(str, "X-REFERENCES2") == 0)
		thread_type = MAIL_THREAD_REFERENCES2;
	else if (strcasecmp(str, "ORDEREDSUBJECT") == 0) {
		client_send_command_error(cmd,
			"ORDEREDSUBJECT threading is currently not supported.");
		return TRUE;
	} else {
		client_send_command_error(cmd, "Unknown thread algorithm.");
		return TRUE;
	}
	args++;

	/* charset */
	if (args->type != IMAP_ARG_ATOM && args->type != IMAP_ARG_STRING) {
		client_send_command_error(cmd,
					  "Invalid charset argument.");
		return TRUE;
	}
	charset = IMAP_ARG_STR(args);
	args++;

<<<<<<< HEAD
	pool = pool_alloconly_create("mail_search_args", 2048);

	sargs = imap_search_args_build(pool, client->mailbox, args, &error);
	if (sargs == NULL) {
		/* error in search arguments */
		client_send_tagline(cmd, t_strconcat("BAD ", error, NULL));
	} else if (imap_thread(cmd, charset, sargs, threading) == 0) {
		pool_unref(&pool);
		return cmd_sync(cmd, MAILBOX_SYNC_FLAG_FAST |
				(cmd->uid ? 0 : MAILBOX_SYNC_FLAG_NO_EXPUNGES),
				0, "OK Thread completed.");
	} else {
=======
	ret = imap_search_args_build(cmd, args, charset, &sargs);
	if (ret <= 0)
		return ret < 0;

	ret = imap_thread(cmd, sargs, thread_type);
	mail_search_args_unref(&sargs);
	if (ret < 0) {
>>>>>>> ea84aaa1
		client_send_storage_error(cmd,
					  mailbox_get_storage(client->mailbox));
		return TRUE;
	}

	return cmd_sync(cmd, MAILBOX_SYNC_FLAG_FAST |
			(cmd->uid ? 0 : MAILBOX_SYNC_FLAG_NO_EXPUNGES),
			0, "OK Thread completed.");
}<|MERGE_RESOLUTION|>--- conflicted
+++ resolved
@@ -164,20 +164,6 @@
 	charset = IMAP_ARG_STR(args);
 	args++;
 
-<<<<<<< HEAD
-	pool = pool_alloconly_create("mail_search_args", 2048);
-
-	sargs = imap_search_args_build(pool, client->mailbox, args, &error);
-	if (sargs == NULL) {
-		/* error in search arguments */
-		client_send_tagline(cmd, t_strconcat("BAD ", error, NULL));
-	} else if (imap_thread(cmd, charset, sargs, threading) == 0) {
-		pool_unref(&pool);
-		return cmd_sync(cmd, MAILBOX_SYNC_FLAG_FAST |
-				(cmd->uid ? 0 : MAILBOX_SYNC_FLAG_NO_EXPUNGES),
-				0, "OK Thread completed.");
-	} else {
-=======
 	ret = imap_search_args_build(cmd, args, charset, &sargs);
 	if (ret <= 0)
 		return ret < 0;
@@ -185,7 +171,6 @@
 	ret = imap_thread(cmd, sargs, thread_type);
 	mail_search_args_unref(&sargs);
 	if (ret < 0) {
->>>>>>> ea84aaa1
 		client_send_storage_error(cmd,
 					  mailbox_get_storage(client->mailbox));
 		return TRUE;
