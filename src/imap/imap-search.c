/* Copyright (c) 2002-2008 Dovecot authors, see the included COPYING file */

#include "common.h"
#include "mail-storage.h"
#include "mail-search-build.h"
#include "imap-search.h"
#include "imap-parser.h"
#include "imap-seqset.h"

#include <stdlib.h>

struct search_build_data {
	pool_t pool;
        struct mailbox *box;
	const char *error;
};

static bool search_args_have_searchres(struct mail_search_arg *sargs)
{
	for (; sargs != NULL; sargs = sargs->next) {
		switch (sargs->type) {
		case SEARCH_UIDSET:
			if (strcmp(sargs->value.str, "$") == 0)
				return TRUE;
			break;
		case SEARCH_SUB:
		case SEARCH_OR:
			if (search_args_have_searchres(sargs->value.subargs))
				return TRUE;
			break;
		default:
			break;
		}
	}
	return FALSE;
}

int imap_search_args_build(struct client_command_context *cmd,
			   const struct imap_arg *args, const char *charset,
			   struct mail_search_args **search_args_r)
{
	struct mail_search_args *sargs;
	const char *error;

	if (mail_search_build_from_imap_args(args, charset,
					     &sargs, &error) < 0) {
		client_send_command_error(cmd, error);
		return -1;
	}

	if (search_args_have_searchres(sargs->args)) {
		if (client_handle_search_save_ambiguity(cmd))
			return 0;
	}

	mail_search_args_init(sargs, cmd->client->mailbox, TRUE,
			      &cmd->client->search_saved_uidset);
	*search_args_r = sargs;
	return 1;
}

static bool
<<<<<<< HEAD
arg_new_header(struct search_build_data *data,
	       const struct imap_arg **args, struct mail_search_arg **next_sarg,
	       enum mail_search_arg_type type, const char *hdr_name)
{
	struct mail_search_arg *sarg;
	const char *value;

	*next_sarg = sarg = search_arg_new(data->pool, type);
	if (!arg_get_next(data, args, &value))
		return FALSE;

	sarg->hdr_field_name = p_strdup(data->pool, hdr_name);
	sarg->value.str = p_strdup(data->pool, value);
	return TRUE;
}

static bool search_arg_build(struct search_build_data *data,
			     const struct imap_arg **args,
			     struct mail_search_arg **next_sarg)
{
        struct mail_search_seqset *seqset;
	struct mail_search_arg **subargs;
	const struct imap_arg *arg;
	const char *str;

	if ((*args)->type == IMAP_ARG_EOL) {
		data->error = "Missing argument";
		return FALSE;
	}

	arg = *args;

	if (arg->type == IMAP_ARG_NIL) {
		/* NIL not allowed */
		data->error = "NIL not allowed";
		return FALSE;
	}

	if (arg->type == IMAP_ARG_LIST) {
		const struct imap_arg *listargs = IMAP_ARG_LIST_ARGS(arg);

		if (listargs->type == IMAP_ARG_EOL) {
			data->error = "Empty list not allowed";
			return FALSE;
		}

		*next_sarg = search_arg_new(data->pool, SEARCH_SUB);
		subargs = &(*next_sarg)->value.subargs;
		while (listargs->type != IMAP_ARG_EOL) {
			if (!search_arg_build(data, &listargs, subargs))
				return FALSE;
			subargs = &(*subargs)->next;
		}

		*args += 1;
		return TRUE;
	}

	i_assert(arg->type == IMAP_ARG_ATOM ||
		 arg->type == IMAP_ARG_STRING);

	/* string argument - get the name and jump to next */
	str = IMAP_ARG_STR(arg);
	*args += 1;
	str = t_str_ucase(str);

	switch (*str) {
	case 'A':
		if (strcmp(str, "ANSWERED") == 0)
			return ARG_NEW_FLAGS(MAIL_ANSWERED);
		else if (strcmp(str, "ALL") == 0)
			return ARG_NEW_SINGLE(SEARCH_ALL);
		break;
	case 'B':
		if (strcmp(str, "BODY") == 0) {
			/* <string> */
			if (IMAP_ARG_TYPE_IS_STRING((*args)->type) &&
			    *IMAP_ARG_STR(*args) == '\0') {
				*args += 1;
				return ARG_NEW_SINGLE(SEARCH_ALL);
			}
			return ARG_NEW_STR(SEARCH_BODY);
		} else if (strcmp(str, "BEFORE") == 0) {
			/* <date> */
			return ARG_NEW_DATE(SEARCH_BEFORE);
		} else if (strcmp(str, "BCC") == 0) {
			/* <string> */
			return ARG_NEW_HEADER(SEARCH_HEADER_ADDRESS, str);
		}
		break;
	case 'C':
		if (strcmp(str, "CC") == 0) {
			/* <string> */
			return ARG_NEW_HEADER(SEARCH_HEADER_ADDRESS, str);
		}
		break;
	case 'D':
		if (strcmp(str, "DELETED") == 0)
			return ARG_NEW_FLAGS(MAIL_DELETED);
		else if (strcmp(str, "DRAFT") == 0)
			return ARG_NEW_FLAGS(MAIL_DRAFT);
		break;
	case 'F':
		if (strcmp(str, "FLAGGED") == 0)
			return ARG_NEW_FLAGS(MAIL_FLAGGED);
		else if (strcmp(str, "FROM") == 0) {
			/* <string> */
			return ARG_NEW_HEADER(SEARCH_HEADER_ADDRESS, str);
		}
		break;
	case 'H':
		if (strcmp(str, "HEADER") == 0) {
			/* <field-name> <string> */
			const char *key;

			if ((*args)->type == IMAP_ARG_EOL) {
				data->error = "Missing parameter for HEADER";
				return FALSE;
			}
			if ((*args)->type != IMAP_ARG_ATOM &&
			    (*args)->type != IMAP_ARG_STRING) {
				data->error = "Invalid parameter for HEADER";
				return FALSE;
			}

			key = t_str_ucase(IMAP_ARG_STR(*args));
			*args += 1;
			return ARG_NEW_HEADER(SEARCH_HEADER, key);
		}
		break;
	case 'K':
		if (strcmp(str, "KEYWORD") == 0) {
			/* <flag> */
			return arg_new_keyword(data, args, next_sarg);
		}
		break;
	case 'L':
		if (strcmp(str, "LARGER") == 0) {
			/* <n> */
			return ARG_NEW_SIZE(SEARCH_LARGER);
		}
		break;
	case 'N':
		if (strcmp(str, "NOT") == 0) {
			if (!search_arg_build(data, args, next_sarg))
				return FALSE;
			(*next_sarg)->not = !(*next_sarg)->not;
			return TRUE;
		} else if (strcmp(str, "NEW") == 0) {
			/* NEW == (RECENT UNSEEN) */
			*next_sarg = search_arg_new(data->pool, SEARCH_SUB);

			subargs = &(*next_sarg)->value.subargs;
			*subargs = search_arg_new(data->pool, SEARCH_FLAGS);
			(*subargs)->value.flags = MAIL_RECENT;
			(*subargs)->next = search_arg_new(data->pool,
							  SEARCH_FLAGS);
			(*subargs)->next->value.flags = MAIL_SEEN;
			(*subargs)->next->not = TRUE;
			return TRUE;
		}
		break;
	case 'O':
		if (strcmp(str, "OR") == 0) {
			/* <search-key1> <search-key2> */
			*next_sarg = search_arg_new(data->pool, SEARCH_OR);

			subargs = &(*next_sarg)->value.subargs;
			for (;;) {
				if (!search_arg_build(data, args, subargs))
					return FALSE;

				subargs = &(*subargs)->next;

				/* <key> OR <key> OR ... <key> - put them all
				   under one SEARCH_OR list. */
				if ((*args)->type == IMAP_ARG_EOL)
					break;

				if ((*args)->type != IMAP_ARG_ATOM ||
				    strcasecmp(IMAP_ARG_STR_NONULL(*args),
					       "OR") != 0)
					break;

				*args += 1;
			}

			if (!search_arg_build(data, args, subargs))
				return FALSE;
			return TRUE;
		} if (strcmp(str, "ON") == 0) {
			/* <date> */
			return ARG_NEW_DATE(SEARCH_ON);
		} if (strcmp(str, "OLD") == 0) {
			/* OLD == NOT RECENT */
			if (!ARG_NEW_FLAGS(MAIL_RECENT))
				return FALSE;

			(*next_sarg)->not = TRUE;
			return TRUE;
		}
		break;
	case 'R':
		if (strcmp(str, "RECENT") == 0)
			return ARG_NEW_FLAGS(MAIL_RECENT);
		break;
	case 'S':
		if (strcmp(str, "SEEN") == 0)
			return ARG_NEW_FLAGS(MAIL_SEEN);
		else if (strcmp(str, "SUBJECT") == 0) {
			/* <string> */
			return ARG_NEW_HEADER(SEARCH_HEADER_COMPRESS_LWSP, str);
		} else if (strcmp(str, "SENTBEFORE") == 0) {
			/* <date> */
			return ARG_NEW_DATE(SEARCH_SENTBEFORE);
		} else if (strcmp(str, "SENTON") == 0) {
			/* <date> */
			return ARG_NEW_DATE(SEARCH_SENTON);
		} else if (strcmp(str, "SENTSINCE") == 0) {
			/* <date> */
			return ARG_NEW_DATE(SEARCH_SENTSINCE);
		} else if (strcmp(str, "SINCE") == 0) {
			/* <date> */
			return ARG_NEW_DATE(SEARCH_SINCE);
		} else if (strcmp(str, "SMALLER") == 0) {
			/* <n> */
			return ARG_NEW_SIZE(SEARCH_SMALLER);
		}
		break;
	case 'T':
		if (strcmp(str, "TEXT") == 0) {
			/* <string> */
			if (IMAP_ARG_TYPE_IS_STRING((*args)->type) &&
			    *IMAP_ARG_STR(*args) == '\0') {
				*args += 1;
				return ARG_NEW_SINGLE(SEARCH_ALL);
			}
			return ARG_NEW_STR(SEARCH_TEXT);
		} else if (strcmp(str, "TO") == 0) {
			/* <string> */
			return ARG_NEW_HEADER(SEARCH_HEADER_ADDRESS, str);
		}
		break;
	case 'U':
		if (strcmp(str, "UID") == 0) {
			/* <message set> */
			if (!ARG_NEW_STR(SEARCH_SEQSET))
				return FALSE;

			return imap_uidset_parse(data->pool, data->box,
						 (*next_sarg)->value.str,
						 &(*next_sarg)->value.seqset,
						 &data->error) == 0;
		} else if (strcmp(str, "UNANSWERED") == 0) {
			if (!ARG_NEW_FLAGS(MAIL_ANSWERED))
				return FALSE;
			(*next_sarg)->not = TRUE;
			return TRUE;
		} else if (strcmp(str, "UNDELETED") == 0) {
			if (!ARG_NEW_FLAGS(MAIL_DELETED))
				return FALSE;
			(*next_sarg)->not = TRUE;
			return TRUE;
		} else if (strcmp(str, "UNDRAFT") == 0) {
			if (!ARG_NEW_FLAGS(MAIL_DRAFT))
				return FALSE;
			(*next_sarg)->not = TRUE;
			return TRUE;
		} else if (strcmp(str, "UNFLAGGED") == 0) {
			if (!ARG_NEW_FLAGS(MAIL_FLAGGED))
				return FALSE;
			(*next_sarg)->not = TRUE;
			return TRUE;
		} else if (strcmp(str, "UNKEYWORD") == 0) {
			/* <flag> */
			if (!arg_new_keyword(data, args, next_sarg))
				return FALSE;
			(*next_sarg)->not = TRUE;
			return TRUE;
		} else if (strcmp(str, "UNSEEN") == 0) {
			if (!ARG_NEW_FLAGS(MAIL_SEEN))
				return FALSE;
			(*next_sarg)->not = TRUE;
			return TRUE;
		}
		break;
	case 'X':
		if (strcmp(str, "X-BODY-FAST") == 0) {
			/* <string> */
			if (IMAP_ARG_TYPE_IS_STRING((*args)->type) &&
			    *IMAP_ARG_STR(*args) == '\0') {
				*args += 1;
				return ARG_NEW_SINGLE(SEARCH_ALL);
			}
			return ARG_NEW_STR(SEARCH_BODY_FAST);
		} else if (strcmp(str, "X-TEXT-FAST") == 0) {
			/* <string> */
			if (IMAP_ARG_TYPE_IS_STRING((*args)->type) &&
			    *IMAP_ARG_STR(*args) == '\0') {
				*args += 1;
				return ARG_NEW_SINGLE(SEARCH_ALL);
			}
			return ARG_NEW_STR(SEARCH_TEXT_FAST);
		}
		break;
	default:
		if (*str == '*' || (*str >= '0' && *str <= '9')) {
			/* <message-set> */
			seqset = imap_messageset_parse(data->pool, str);
			if (seqset == NULL) {
				data->error = "Invalid messageset";
				return FALSE;
			}

			if (!ARG_NEW_SINGLE(SEARCH_SEQSET))
				return FALSE;

			(*next_sarg)->value.seqset = seqset;
			return TRUE;
		}
		break;
	}

	data->error = t_strconcat("Unknown argument ", str, NULL);
	return FALSE;
}

struct mail_search_arg *
imap_search_args_build(pool_t pool, struct mailbox *box,
		       const struct imap_arg *args, const char **error_r)
=======
msgset_is_valid(ARRAY_TYPE(seq_range) *seqset, uint32_t messages_count)
>>>>>>> a9d5009b
{
	const struct seq_range *range;
	unsigned int count;

	/* when there are no messages, all messagesets are invalid.
	   if there's at least one message:
	    - * gives seq1 = seq2 = (uint32_t)-1
	    - n:* should work if n <= messages_count
	    - n:m or m should work if m <= messages_count
	*/
	range = array_get(seqset, &count);
	if (count == 0 || messages_count == 0)
		return FALSE;

	if (range[count-1].seq2 == (uint32_t)-1) {
		if (range[count-1].seq1 > messages_count &&
		    range[count-1].seq1 != (uint32_t)-1)
			return FALSE;
	} else {
		if (range[count-1].seq2 > messages_count)
			return FALSE;
	}
	return TRUE;
}

static int imap_search_get_msgset_arg(struct client_command_context *cmd,
				      const char *messageset,
				      struct mail_search_args **args_r,
				      const char **error_r)
{
	struct mail_search_args *args;

	args = mail_search_build_init();
	args->args = p_new(args->pool, struct mail_search_arg, 1);
	args->args->type = SEARCH_SEQSET;
	p_array_init(&args->args->value.seqset, args->pool, 16);
	if (imap_seq_set_parse(messageset, &args->args->value.seqset) < 0 ||
	    !msgset_is_valid(&args->args->value.seqset,
			     cmd->client->messages_count)) {
		*error_r = "Invalid messageset";
		return -1;
	}
	*args_r = args;
	return 0;
}

static int
imap_search_get_uidset_arg(struct client_command_context *cmd,
			   const char *uidset, struct mail_search_args **args_r,
			   const char **error_r)
{
	struct mail_search_args *args;

	args = mail_search_build_init();
	args->args = p_new(args->pool, struct mail_search_arg, 1);
	args->args->type = SEARCH_UIDSET;
	p_array_init(&args->args->value.seqset, cmd->pool, 16);
	if (imap_seq_set_parse(uidset, &args->args->value.seqset) < 0) {
		*error_r = "Invalid uidset";
		return -1;
	}

	*args_r = args;
	return 0;
}

int imap_search_get_seqset(struct client_command_context *cmd,
			   const char *set, bool uid,
			   struct mail_search_args **search_args_r)
{
	int ret;

	ret = imap_search_get_anyset(cmd, set, uid, search_args_r);
	if (ret > 0) {
		mail_search_args_init(*search_args_r,
				      cmd->client->mailbox, TRUE,
				      &cmd->client->search_saved_uidset);
	}
	return ret;
}

static int imap_search_get_searchres(struct client_command_context *cmd,
				     struct mail_search_args **search_args_r)
{
	struct mail_search_args *search_args;

	if (client_handle_search_save_ambiguity(cmd))
		return 0;

	search_args = mail_search_build_init();
	search_args->args = p_new(search_args->pool, struct mail_search_arg, 1);
	if (array_is_created(&cmd->client->search_saved_uidset)) {
		search_args->args->type = SEARCH_UIDSET;
		p_array_init(&search_args->args->value.seqset,
			     search_args->pool,
			     array_count(&cmd->client->search_saved_uidset));
		array_append_array(&search_args->args->value.seqset,
				   &cmd->client->search_saved_uidset);
	} else {
		/* $ not set yet, match nothing */
		search_args->args->type = SEARCH_ALL;
		search_args->args->not = TRUE;
	}
	*search_args_r = search_args;
	return 1;
}

int imap_search_get_anyset(struct client_command_context *cmd,
			   const char *set, bool uid,
			   struct mail_search_args **search_args_r)
{
	const char *error = NULL;
	int ret;

	if (strcmp(set, "$") == 0) {
		/* SEARCHRES extension: replace $ with the last saved
		   search result */
		return imap_search_get_searchres(cmd, search_args_r);
	}
	if (!uid) {
		ret = imap_search_get_msgset_arg(cmd, set, search_args_r,
						 &error);
	} else {
		ret = imap_search_get_uidset_arg(cmd, set, search_args_r,
						 &error);
	}
	if (ret < 0) {
		client_send_command_error(cmd, error);
		return -1;
	}
	return 1;
}<|MERGE_RESOLUTION|>--- conflicted
+++ resolved
@@ -60,340 +60,7 @@
 }
 
 static bool
-<<<<<<< HEAD
-arg_new_header(struct search_build_data *data,
-	       const struct imap_arg **args, struct mail_search_arg **next_sarg,
-	       enum mail_search_arg_type type, const char *hdr_name)
-{
-	struct mail_search_arg *sarg;
-	const char *value;
-
-	*next_sarg = sarg = search_arg_new(data->pool, type);
-	if (!arg_get_next(data, args, &value))
-		return FALSE;
-
-	sarg->hdr_field_name = p_strdup(data->pool, hdr_name);
-	sarg->value.str = p_strdup(data->pool, value);
-	return TRUE;
-}
-
-static bool search_arg_build(struct search_build_data *data,
-			     const struct imap_arg **args,
-			     struct mail_search_arg **next_sarg)
-{
-        struct mail_search_seqset *seqset;
-	struct mail_search_arg **subargs;
-	const struct imap_arg *arg;
-	const char *str;
-
-	if ((*args)->type == IMAP_ARG_EOL) {
-		data->error = "Missing argument";
-		return FALSE;
-	}
-
-	arg = *args;
-
-	if (arg->type == IMAP_ARG_NIL) {
-		/* NIL not allowed */
-		data->error = "NIL not allowed";
-		return FALSE;
-	}
-
-	if (arg->type == IMAP_ARG_LIST) {
-		const struct imap_arg *listargs = IMAP_ARG_LIST_ARGS(arg);
-
-		if (listargs->type == IMAP_ARG_EOL) {
-			data->error = "Empty list not allowed";
-			return FALSE;
-		}
-
-		*next_sarg = search_arg_new(data->pool, SEARCH_SUB);
-		subargs = &(*next_sarg)->value.subargs;
-		while (listargs->type != IMAP_ARG_EOL) {
-			if (!search_arg_build(data, &listargs, subargs))
-				return FALSE;
-			subargs = &(*subargs)->next;
-		}
-
-		*args += 1;
-		return TRUE;
-	}
-
-	i_assert(arg->type == IMAP_ARG_ATOM ||
-		 arg->type == IMAP_ARG_STRING);
-
-	/* string argument - get the name and jump to next */
-	str = IMAP_ARG_STR(arg);
-	*args += 1;
-	str = t_str_ucase(str);
-
-	switch (*str) {
-	case 'A':
-		if (strcmp(str, "ANSWERED") == 0)
-			return ARG_NEW_FLAGS(MAIL_ANSWERED);
-		else if (strcmp(str, "ALL") == 0)
-			return ARG_NEW_SINGLE(SEARCH_ALL);
-		break;
-	case 'B':
-		if (strcmp(str, "BODY") == 0) {
-			/* <string> */
-			if (IMAP_ARG_TYPE_IS_STRING((*args)->type) &&
-			    *IMAP_ARG_STR(*args) == '\0') {
-				*args += 1;
-				return ARG_NEW_SINGLE(SEARCH_ALL);
-			}
-			return ARG_NEW_STR(SEARCH_BODY);
-		} else if (strcmp(str, "BEFORE") == 0) {
-			/* <date> */
-			return ARG_NEW_DATE(SEARCH_BEFORE);
-		} else if (strcmp(str, "BCC") == 0) {
-			/* <string> */
-			return ARG_NEW_HEADER(SEARCH_HEADER_ADDRESS, str);
-		}
-		break;
-	case 'C':
-		if (strcmp(str, "CC") == 0) {
-			/* <string> */
-			return ARG_NEW_HEADER(SEARCH_HEADER_ADDRESS, str);
-		}
-		break;
-	case 'D':
-		if (strcmp(str, "DELETED") == 0)
-			return ARG_NEW_FLAGS(MAIL_DELETED);
-		else if (strcmp(str, "DRAFT") == 0)
-			return ARG_NEW_FLAGS(MAIL_DRAFT);
-		break;
-	case 'F':
-		if (strcmp(str, "FLAGGED") == 0)
-			return ARG_NEW_FLAGS(MAIL_FLAGGED);
-		else if (strcmp(str, "FROM") == 0) {
-			/* <string> */
-			return ARG_NEW_HEADER(SEARCH_HEADER_ADDRESS, str);
-		}
-		break;
-	case 'H':
-		if (strcmp(str, "HEADER") == 0) {
-			/* <field-name> <string> */
-			const char *key;
-
-			if ((*args)->type == IMAP_ARG_EOL) {
-				data->error = "Missing parameter for HEADER";
-				return FALSE;
-			}
-			if ((*args)->type != IMAP_ARG_ATOM &&
-			    (*args)->type != IMAP_ARG_STRING) {
-				data->error = "Invalid parameter for HEADER";
-				return FALSE;
-			}
-
-			key = t_str_ucase(IMAP_ARG_STR(*args));
-			*args += 1;
-			return ARG_NEW_HEADER(SEARCH_HEADER, key);
-		}
-		break;
-	case 'K':
-		if (strcmp(str, "KEYWORD") == 0) {
-			/* <flag> */
-			return arg_new_keyword(data, args, next_sarg);
-		}
-		break;
-	case 'L':
-		if (strcmp(str, "LARGER") == 0) {
-			/* <n> */
-			return ARG_NEW_SIZE(SEARCH_LARGER);
-		}
-		break;
-	case 'N':
-		if (strcmp(str, "NOT") == 0) {
-			if (!search_arg_build(data, args, next_sarg))
-				return FALSE;
-			(*next_sarg)->not = !(*next_sarg)->not;
-			return TRUE;
-		} else if (strcmp(str, "NEW") == 0) {
-			/* NEW == (RECENT UNSEEN) */
-			*next_sarg = search_arg_new(data->pool, SEARCH_SUB);
-
-			subargs = &(*next_sarg)->value.subargs;
-			*subargs = search_arg_new(data->pool, SEARCH_FLAGS);
-			(*subargs)->value.flags = MAIL_RECENT;
-			(*subargs)->next = search_arg_new(data->pool,
-							  SEARCH_FLAGS);
-			(*subargs)->next->value.flags = MAIL_SEEN;
-			(*subargs)->next->not = TRUE;
-			return TRUE;
-		}
-		break;
-	case 'O':
-		if (strcmp(str, "OR") == 0) {
-			/* <search-key1> <search-key2> */
-			*next_sarg = search_arg_new(data->pool, SEARCH_OR);
-
-			subargs = &(*next_sarg)->value.subargs;
-			for (;;) {
-				if (!search_arg_build(data, args, subargs))
-					return FALSE;
-
-				subargs = &(*subargs)->next;
-
-				/* <key> OR <key> OR ... <key> - put them all
-				   under one SEARCH_OR list. */
-				if ((*args)->type == IMAP_ARG_EOL)
-					break;
-
-				if ((*args)->type != IMAP_ARG_ATOM ||
-				    strcasecmp(IMAP_ARG_STR_NONULL(*args),
-					       "OR") != 0)
-					break;
-
-				*args += 1;
-			}
-
-			if (!search_arg_build(data, args, subargs))
-				return FALSE;
-			return TRUE;
-		} if (strcmp(str, "ON") == 0) {
-			/* <date> */
-			return ARG_NEW_DATE(SEARCH_ON);
-		} if (strcmp(str, "OLD") == 0) {
-			/* OLD == NOT RECENT */
-			if (!ARG_NEW_FLAGS(MAIL_RECENT))
-				return FALSE;
-
-			(*next_sarg)->not = TRUE;
-			return TRUE;
-		}
-		break;
-	case 'R':
-		if (strcmp(str, "RECENT") == 0)
-			return ARG_NEW_FLAGS(MAIL_RECENT);
-		break;
-	case 'S':
-		if (strcmp(str, "SEEN") == 0)
-			return ARG_NEW_FLAGS(MAIL_SEEN);
-		else if (strcmp(str, "SUBJECT") == 0) {
-			/* <string> */
-			return ARG_NEW_HEADER(SEARCH_HEADER_COMPRESS_LWSP, str);
-		} else if (strcmp(str, "SENTBEFORE") == 0) {
-			/* <date> */
-			return ARG_NEW_DATE(SEARCH_SENTBEFORE);
-		} else if (strcmp(str, "SENTON") == 0) {
-			/* <date> */
-			return ARG_NEW_DATE(SEARCH_SENTON);
-		} else if (strcmp(str, "SENTSINCE") == 0) {
-			/* <date> */
-			return ARG_NEW_DATE(SEARCH_SENTSINCE);
-		} else if (strcmp(str, "SINCE") == 0) {
-			/* <date> */
-			return ARG_NEW_DATE(SEARCH_SINCE);
-		} else if (strcmp(str, "SMALLER") == 0) {
-			/* <n> */
-			return ARG_NEW_SIZE(SEARCH_SMALLER);
-		}
-		break;
-	case 'T':
-		if (strcmp(str, "TEXT") == 0) {
-			/* <string> */
-			if (IMAP_ARG_TYPE_IS_STRING((*args)->type) &&
-			    *IMAP_ARG_STR(*args) == '\0') {
-				*args += 1;
-				return ARG_NEW_SINGLE(SEARCH_ALL);
-			}
-			return ARG_NEW_STR(SEARCH_TEXT);
-		} else if (strcmp(str, "TO") == 0) {
-			/* <string> */
-			return ARG_NEW_HEADER(SEARCH_HEADER_ADDRESS, str);
-		}
-		break;
-	case 'U':
-		if (strcmp(str, "UID") == 0) {
-			/* <message set> */
-			if (!ARG_NEW_STR(SEARCH_SEQSET))
-				return FALSE;
-
-			return imap_uidset_parse(data->pool, data->box,
-						 (*next_sarg)->value.str,
-						 &(*next_sarg)->value.seqset,
-						 &data->error) == 0;
-		} else if (strcmp(str, "UNANSWERED") == 0) {
-			if (!ARG_NEW_FLAGS(MAIL_ANSWERED))
-				return FALSE;
-			(*next_sarg)->not = TRUE;
-			return TRUE;
-		} else if (strcmp(str, "UNDELETED") == 0) {
-			if (!ARG_NEW_FLAGS(MAIL_DELETED))
-				return FALSE;
-			(*next_sarg)->not = TRUE;
-			return TRUE;
-		} else if (strcmp(str, "UNDRAFT") == 0) {
-			if (!ARG_NEW_FLAGS(MAIL_DRAFT))
-				return FALSE;
-			(*next_sarg)->not = TRUE;
-			return TRUE;
-		} else if (strcmp(str, "UNFLAGGED") == 0) {
-			if (!ARG_NEW_FLAGS(MAIL_FLAGGED))
-				return FALSE;
-			(*next_sarg)->not = TRUE;
-			return TRUE;
-		} else if (strcmp(str, "UNKEYWORD") == 0) {
-			/* <flag> */
-			if (!arg_new_keyword(data, args, next_sarg))
-				return FALSE;
-			(*next_sarg)->not = TRUE;
-			return TRUE;
-		} else if (strcmp(str, "UNSEEN") == 0) {
-			if (!ARG_NEW_FLAGS(MAIL_SEEN))
-				return FALSE;
-			(*next_sarg)->not = TRUE;
-			return TRUE;
-		}
-		break;
-	case 'X':
-		if (strcmp(str, "X-BODY-FAST") == 0) {
-			/* <string> */
-			if (IMAP_ARG_TYPE_IS_STRING((*args)->type) &&
-			    *IMAP_ARG_STR(*args) == '\0') {
-				*args += 1;
-				return ARG_NEW_SINGLE(SEARCH_ALL);
-			}
-			return ARG_NEW_STR(SEARCH_BODY_FAST);
-		} else if (strcmp(str, "X-TEXT-FAST") == 0) {
-			/* <string> */
-			if (IMAP_ARG_TYPE_IS_STRING((*args)->type) &&
-			    *IMAP_ARG_STR(*args) == '\0') {
-				*args += 1;
-				return ARG_NEW_SINGLE(SEARCH_ALL);
-			}
-			return ARG_NEW_STR(SEARCH_TEXT_FAST);
-		}
-		break;
-	default:
-		if (*str == '*' || (*str >= '0' && *str <= '9')) {
-			/* <message-set> */
-			seqset = imap_messageset_parse(data->pool, str);
-			if (seqset == NULL) {
-				data->error = "Invalid messageset";
-				return FALSE;
-			}
-
-			if (!ARG_NEW_SINGLE(SEARCH_SEQSET))
-				return FALSE;
-
-			(*next_sarg)->value.seqset = seqset;
-			return TRUE;
-		}
-		break;
-	}
-
-	data->error = t_strconcat("Unknown argument ", str, NULL);
-	return FALSE;
-}
-
-struct mail_search_arg *
-imap_search_args_build(pool_t pool, struct mailbox *box,
-		       const struct imap_arg *args, const char **error_r)
-=======
 msgset_is_valid(ARRAY_TYPE(seq_range) *seqset, uint32_t messages_count)
->>>>>>> a9d5009b
 {
 	const struct seq_range *range;
 	unsigned int count;
