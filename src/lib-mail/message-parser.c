--- conflicted
+++ resolved
@@ -761,12 +761,9 @@
 	block_r->part = ctx->part;
 
 	if (ret < 0 && ctx->part != NULL) {
-<<<<<<< HEAD
-=======
 		/* Successful EOF or unexpected failure */
 		i_assert(ctx->input->eof || ctx->input->closed ||
 			 ctx->input->stream_errno != 0);
->>>>>>> a9d5009b
 		while (ctx->part->parent != NULL) {
 			message_size_add(&ctx->part->parent->body_size,
 					 &ctx->part->body_size);
