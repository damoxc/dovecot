/* Copyright (c) 2008-2012 Dovecot authors, see the included COPYING redis */

#include "lib.h"
#include "array.h"
#include "str.h"
#include "istream.h"
#include "ostream.h"
#include "connection.h"
#include "dict-private.h"

#define REDIS_DEFAULT_PORT 6379
#define REDIS_DEFAULT_LOOKUP_TIMEOUT_MSECS (1000*30)
#define DICT_USERNAME_SEPARATOR '/'

enum redis_input_state {
	/* expecting $-1 / $<size> followed by GET reply */
	REDIS_INPUT_STATE_GET,
	/* expecting +QUEUED */
	REDIS_INPUT_STATE_MULTI,
	/* expecting +OK reply for DISCARD */
	REDIS_INPUT_STATE_DISCARD,
	/* expecting *<nreplies> */
	REDIS_INPUT_STATE_EXEC,
	/* expecting EXEC reply */
	REDIS_INPUT_STATE_EXEC_REPLY
};

struct redis_connection {
	struct connection conn;
	struct redis_dict *dict;

	string_t *last_reply;
	unsigned int bytes_left;
	bool value_not_found;
	bool value_received;
};

struct redis_dict_reply {
	unsigned int reply_count;
	dict_transaction_commit_callback_t *callback;
	void *context;
};

struct redis_dict {
	struct dict dict;
	struct ip_addr ip;
	char *username, *key_prefix;
	unsigned int port;
	unsigned int timeout_msecs;

	struct ioloop *ioloop;
	struct redis_connection conn;

	ARRAY(enum redis_input_state) input_states;
	ARRAY(struct redis_dict_reply) replies;

	bool connected;
	bool transaction_open;
};

struct redis_dict_transaction_context {
	struct dict_transaction_context ctx;
	unsigned int cmd_count;
	bool failed;
};

static struct connection_list *redis_connections;

static void
redis_input_state_add(struct redis_dict *dict, enum redis_input_state state)
{
	array_append(&dict->input_states, &state, 1);
}

static void redis_input_state_remove(struct redis_dict *dict)
{
	array_delete(&dict->input_states, 0, 1);
}

static void redis_conn_destroy(struct connection *_conn)
{
	struct redis_connection *conn = (struct redis_connection *)_conn;
	const struct redis_dict_reply *reply;

	conn->dict->connected = FALSE;
	connection_disconnect(_conn);

	array_foreach(&conn->dict->replies, reply) {
		if (reply->callback != NULL)
			reply->callback(-1, reply->context);
	}
	array_clear(&conn->dict->replies);
	array_clear(&conn->dict->input_states);

	if (conn->dict->ioloop != NULL)
		io_loop_stop(conn->dict->ioloop);
}

static void redis_wait(struct redis_dict *dict)
{
	struct ioloop *prev_ioloop = current_ioloop;

	i_assert(dict->ioloop == NULL);

	dict->ioloop = io_loop_create();
	connection_switch_ioloop(&dict->conn.conn);

	do {
		io_loop_run(dict->ioloop);
	} while (array_count(&dict->input_states) > 0);

	current_ioloop = prev_ioloop;
	connection_switch_ioloop(&dict->conn.conn);
	current_ioloop = dict->ioloop;
	io_loop_destroy(&dict->ioloop);
}

static int redis_input_get(struct redis_connection *conn)
{
	const unsigned char *data;
	size_t size;
	const char *line;

	if (conn->bytes_left == 0) {
		/* read the size first */
		line = i_stream_next_line(conn->conn.input);
		if (line == NULL)
			return 0;
		if (strcmp(line, "$-1") == 0) {
			conn->value_received = TRUE;
			conn->value_not_found = TRUE;
			if (conn->dict->ioloop != NULL)
				io_loop_stop(conn->dict->ioloop);
			redis_input_state_remove(conn->dict);
			return 1;
		}
		if (line[0] != '$' || str_to_uint(line+1, &conn->bytes_left) < 0) {
			i_error("redis: Unexpected input (wanted $size): %s",
				line);
			redis_conn_destroy(&conn->conn);
			return 1;
		}
		conn->bytes_left += 2; /* include trailing CRLF */
	}

	data = i_stream_get_data(conn->conn.input, &size);
	if (size > conn->bytes_left)
		size = conn->bytes_left;
	str_append_n(conn->last_reply, data, size);

	conn->bytes_left -= size;
	i_stream_skip(conn->conn.input, size);

	if (conn->bytes_left > 0)
		return 0;

	/* reply fully read - drop trailing CRLF */
	conn->value_received = TRUE;
	str_truncate(conn->last_reply, str_len(conn->last_reply)-2);

	if (conn->dict->ioloop != NULL)
		io_loop_stop(conn->dict->ioloop);
	redis_input_state_remove(conn->dict);
	return 1;
}

static int redis_conn_input_more(struct redis_connection *conn)
{
	struct redis_dict *dict = conn->dict;
	struct redis_dict_reply *reply;
	const enum redis_input_state *states;
	enum redis_input_state state;
	unsigned int count, num_replies;
	const char *line;

	states = array_get(&dict->input_states, &count);
	if (count == 0) {
		line = i_stream_next_line(conn->conn.input);
		if (line == NULL)
			return 0;
		i_error("redis: Unexpected input (expected nothing): %s", line);
		return -1;
	}
	state = states[0];
	if (state == REDIS_INPUT_STATE_GET)
		return redis_input_get(conn);

	line = i_stream_next_line(conn->conn.input);
	if (line == NULL)
		return 0;

	redis_input_state_remove(dict);
	switch (state) {
	case REDIS_INPUT_STATE_GET:
		i_unreached();
	case REDIS_INPUT_STATE_MULTI:
	case REDIS_INPUT_STATE_DISCARD:
		if (line[0] != '+')
			break;
		return 1;
	case REDIS_INPUT_STATE_EXEC:
		if (line[0] != '*' || str_to_uint(line+1, &num_replies) < 0)
			break;

		reply = array_idx_modifiable(&dict->replies, 0);
		i_assert(reply->reply_count > 0);
		if (reply->reply_count != num_replies) {
			i_error("redis: EXEC expected %u replies, not %u",
				reply->reply_count, num_replies);
			return -1;
		}
		return 1;
	case REDIS_INPUT_STATE_EXEC_REPLY:
		if (*line != '+' && *line != ':')
			break;
		/* success, just ignore the actual reply */
		reply = array_idx_modifiable(&dict->replies, 0);
		i_assert(reply->reply_count > 0);
		if (--reply->reply_count == 0) {
			if (reply->callback != NULL)
				reply->callback(1, reply->context);
			array_delete(&dict->replies, 0, 1);
			/* if we're running in a dict-ioloop, we're handling a
			   synchronous commit and need to stop now */
			if (array_count(&dict->replies) == 0 &&
			    conn->dict->ioloop != NULL)
				io_loop_stop(conn->dict->ioloop);
		}
		return 1;
	}
	i_error("redis: Unexpected input (state=%d): %s", state, line);
	return -1;
}

static void redis_conn_input(struct connection *_conn)
{
	struct redis_connection *conn = (struct redis_connection *)_conn;
	int ret;

	switch (i_stream_read(_conn->input)) {
	case 0:
		return;
	case -1:
		redis_conn_destroy(_conn);
		return;
	default:
		break;
	}

<<<<<<< HEAD
	while ((ret = redis_conn_input_more(conn)) > 0) ;
=======
	while ((ret = redis_conn_input_more(conn)) > 0) {
		if (i_stream_get_data_size(_conn->input) == 0)
			break;
	}
>>>>>>> 8c79b6c7
	if (ret < 0)
		redis_conn_destroy(_conn);
}

static void redis_conn_connected(struct connection *_conn, bool success)
{
	struct redis_connection *conn = (struct redis_connection *)_conn;

	if (!success) {
		i_error("redis: connect(%s, %u) failed: %m",
			net_ip2addr(&conn->dict->ip), conn->dict->port);
	} else {
		conn->dict->connected = TRUE;
	}
	if (conn->dict->ioloop != NULL)
		io_loop_stop(conn->dict->ioloop);
}

static const struct connection_settings redis_conn_set = {
	.input_max_size = (size_t)-1,
	.output_max_size = (size_t)-1,
	.client = TRUE
};

static const struct connection_vfuncs redis_conn_vfuncs = {
	.destroy = redis_conn_destroy,
	.input = redis_conn_input,
	.client_connected = redis_conn_connected
};

static const char *redis_escape_username(const char *username)
{
	const char *p;
	string_t *str = t_str_new(64);

	for (p = username; *p != '\0'; p++) {
		switch (*p) {
		case DICT_USERNAME_SEPARATOR:
			str_append(str, "\\-");
			break;
		case '\\':
			str_append(str, "\\\\");
			break;
		default:
			str_append_c(str, *p);
		}
	}
	return str_c(str);
}

static struct dict *
redis_dict_init(struct dict *driver, const char *uri,
		enum dict_data_type value_type ATTR_UNUSED,
		const char *username,
		const char *base_dir ATTR_UNUSED)
{
	struct redis_dict *dict;
	const char *const *args;

	if (redis_connections == NULL) {
		redis_connections =
			connection_list_init(&redis_conn_set,
					     &redis_conn_vfuncs);
	}

	dict = i_new(struct redis_dict, 1);
	if (net_addr2ip("127.0.0.1", &dict->ip) < 0)
		i_unreached();
	dict->port = REDIS_DEFAULT_PORT;
	dict->timeout_msecs = REDIS_DEFAULT_LOOKUP_TIMEOUT_MSECS;
	if (strchr(username, DICT_USERNAME_SEPARATOR) == NULL)
		dict->username = i_strdup(username);
	else {
		/* escape the username */
		dict->username = i_strdup(redis_escape_username(username));
	}
	dict->key_prefix = i_strdup("");
	i_array_init(&dict->input_states, 4);
	i_array_init(&dict->replies, 4);

	args = t_strsplit(uri, ":");
	for (; *args != NULL; args++) {
		if (strncmp(*args, "host=", 5) == 0) {
			if (net_addr2ip(*args+5, &dict->ip) < 0)
				i_error("Invalid IP: %s", *args+5);
		} else if (strncmp(*args, "port=", 5) == 0) {
			if (str_to_uint(*args+5, &dict->port) < 0)
				i_error("Invalid port: %s", *args+5);
		} else if (strncmp(*args, "prefix=", 7) == 0) {
			i_free(dict->key_prefix);
			dict->key_prefix = i_strdup(*args + 7);
		} else if (strncmp(*args, "timeout_msecs=", 14) == 0) {
			if (str_to_uint(*args+14, &dict->timeout_msecs) < 0)
				i_error("Invalid timeout_msecs: %s", *args+14);
		} else {
			i_error("Unknown parameter: %s", *args);
		}
	}
	connection_init_client_ip(redis_connections, &dict->conn.conn,
				  &dict->ip, dict->port);

	dict->dict = *driver;
	dict->conn.last_reply = str_new(default_pool, 256);
	dict->conn.dict = dict;
	return &dict->dict;
}

static void redis_dict_deinit(struct dict *_dict)
{
	struct redis_dict *dict = (struct redis_dict *)_dict;

	if (array_count(&dict->input_states) > 0) {
		i_assert(dict->connected);
		redis_wait(dict);
	}
	connection_deinit(&dict->conn.conn);
	str_free(&dict->conn.last_reply);
	array_free(&dict->replies);
	array_free(&dict->input_states);
	i_free(dict->key_prefix);
	i_free(dict->username);
	i_free(dict);

	if (redis_connections->connections == NULL)
		connection_list_deinit(&redis_connections);
}

static void redis_dict_lookup_timeout(struct redis_dict *dict)
{
	i_error("redis: Lookup timed out in %u.%03u secs",
		dict->timeout_msecs/1000, dict->timeout_msecs%1000);
	io_loop_stop(dict->ioloop);
}

static const char *
redis_dict_get_full_key(struct redis_dict *dict, const char *key)
{
	if (strncmp(key, DICT_PATH_SHARED, strlen(DICT_PATH_SHARED)) == 0)
		key += strlen(DICT_PATH_SHARED);
	else if (strncmp(key, DICT_PATH_PRIVATE, strlen(DICT_PATH_PRIVATE)) == 0) {
		key = t_strdup_printf("%s%c%s", dict->username,
				      DICT_USERNAME_SEPARATOR,
				      key + strlen(DICT_PATH_PRIVATE));
	} else {
		i_unreached();
	}
	if (*dict->key_prefix != '\0')
		key = t_strconcat(dict->key_prefix, key, NULL);
	return key;
}

static int
redis_dict_lookup_real(struct redis_dict *dict, pool_t pool,
		       const char *key, const char **value_r)
{
	struct timeout *to;
	const char *cmd;
	struct ioloop *prev_ioloop = current_ioloop;

	key = redis_dict_get_full_key(dict, key);

	dict->conn.value_received = FALSE;
	dict->conn.value_not_found = FALSE;

	i_assert(dict->ioloop == NULL);

	dict->ioloop = io_loop_create();
	connection_switch_ioloop(&dict->conn.conn);

	if (dict->conn.conn.fd_in == -1 &&
	    connection_client_connect(&dict->conn.conn) < 0) {
		i_error("redis: Couldn't connect to %s:%u",
			net_ip2addr(&dict->ip), dict->port);
	} else {
		to = timeout_add(dict->timeout_msecs,
				 redis_dict_lookup_timeout, dict);
		if (!dict->connected) {
			/* wait for connection */
			io_loop_run(dict->ioloop);
		}

		if (dict->connected) {
			cmd = t_strdup_printf("*2\r\n$3\r\nGET\r\n$%d\r\n%s\r\n",
					      (int)strlen(key), key);
			o_stream_nsend_str(dict->conn.conn.output, cmd);

			str_truncate(dict->conn.last_reply, 0);
			redis_input_state_add(dict, REDIS_INPUT_STATE_GET);
			do {
				io_loop_run(dict->ioloop);
			} while (array_count(&dict->input_states) > 0);
		}
		timeout_remove(&to);
	}

	current_ioloop = prev_ioloop;
	connection_switch_ioloop(&dict->conn.conn);
	current_ioloop = dict->ioloop;
	io_loop_destroy(&dict->ioloop);

	if (!dict->conn.value_received) {
		/* we failed in some way. make sure we disconnect since the
		   connection state isn't known anymore */
		redis_conn_destroy(&dict->conn.conn);
		return -1;
	}
	if (dict->conn.value_not_found)
		return 0;

	*value_r = p_strdup(pool, str_c(dict->conn.last_reply));
	return 1;
}

static int redis_dict_lookup(struct dict *_dict, pool_t pool,
			     const char *key, const char **value_r)
{
	struct redis_dict *dict = (struct redis_dict *)_dict;
	int ret;

	i_assert(!dict->transaction_open);

	if (pool->datastack_pool)
		ret = redis_dict_lookup_real(dict, pool, key, value_r);
	else T_BEGIN {
		ret = redis_dict_lookup_real(dict, pool, key, value_r);
	} T_END;
	return ret;
}

static struct dict_transaction_context *
redis_transaction_init(struct dict *_dict)
{
	struct redis_dict *dict = (struct redis_dict *)_dict;
	struct redis_dict_transaction_context *ctx;

	i_assert(!dict->transaction_open);
	dict->transaction_open = TRUE;

	ctx = i_new(struct redis_dict_transaction_context, 1);
	ctx->ctx.dict = _dict;

	if (dict->conn.conn.fd_in == -1 &&
	    connection_client_connect(&dict->conn.conn) < 0) {
		i_error("redis: Couldn't connect to %s:%u",
			net_ip2addr(&dict->ip), dict->port);
	} else if (!dict->connected) {
		/* wait for connection */
		redis_wait(dict);
	}
	return &ctx->ctx;
}

static int
redis_transaction_commit(struct dict_transaction_context *_ctx, bool async,
			 dict_transaction_commit_callback_t *callback,
			 void *context)
{
	struct redis_dict_transaction_context *ctx =
		(struct redis_dict_transaction_context *)_ctx;
	struct redis_dict *dict = (struct redis_dict *)_ctx->dict;
	struct redis_dict_reply *reply;
	unsigned int i;
	int ret = 1;

	i_assert(dict->transaction_open);
	dict->transaction_open = FALSE;

	if (ctx->failed) {
		/* make sure we're disconnected */
		redis_conn_destroy(&dict->conn.conn);
		ret = -1;
	} else if (_ctx->changed) {
		i_assert(ctx->cmd_count > 0);

		o_stream_nsend_str(dict->conn.conn.output,
				   "*1\r\n$4\r\nEXEC\r\n");
		reply = array_append_space(&dict->replies);
		reply->callback = callback;
		reply->context = context;
		reply->reply_count = ctx->cmd_count;
		redis_input_state_add(dict, REDIS_INPUT_STATE_EXEC);
		for (i = 0; i < ctx->cmd_count; i++)
			redis_input_state_add(dict, REDIS_INPUT_STATE_EXEC_REPLY);
		if (async)
			return 1;
		redis_wait(dict);
	}
	if (callback != NULL)
		callback(ret, context);
	i_free(ctx);
	return ret;
}

static void redis_transaction_rollback(struct dict_transaction_context *_ctx)
{
	struct redis_dict_transaction_context *ctx =
		(struct redis_dict_transaction_context *)_ctx;
	struct redis_dict *dict = (struct redis_dict *)_ctx->dict;
	struct redis_dict_reply *reply;

	i_assert(dict->transaction_open);
	dict->transaction_open = FALSE;

	if (ctx->failed) {
		/* make sure we're disconnected */
		redis_conn_destroy(&dict->conn.conn);
	} else if (_ctx->changed) {
		o_stream_nsend_str(dict->conn.conn.output,
				   "*1\r\n$7\r\nDISCARD\r\n");
		reply = array_append_space(&dict->replies);
		reply->reply_count = 1;
		redis_input_state_add(dict, REDIS_INPUT_STATE_DISCARD);
	}
	i_free(ctx);
}

static int redis_check_transaction(struct redis_dict_transaction_context *ctx)
{
	struct redis_dict *dict = (struct redis_dict *)ctx->ctx.dict;

	if (ctx->failed)
		return -1;
	if (ctx->ctx.changed)
		return 0;

	redis_input_state_add(dict, REDIS_INPUT_STATE_MULTI);
	if (o_stream_send_str(dict->conn.conn.output,
			      "*1\r\n$5\r\nMULTI\r\n") < 0) {
		ctx->failed = TRUE;
		return -1;
	}
	return 0;
}

static void redis_set(struct dict_transaction_context *_ctx,
		      const char *key, const char *value)
{
	struct redis_dict_transaction_context *ctx =
		(struct redis_dict_transaction_context *)_ctx;
	struct redis_dict *dict = (struct redis_dict *)_ctx->dict;
	const char *cmd;

	if (redis_check_transaction(ctx) < 0)
		return;

	key = redis_dict_get_full_key(dict, key);
	cmd = t_strdup_printf("*3\r\n$3\r\nSET\r\n$%u\r\n%s\r\n$%u\r\n%s\r\n",
			      (unsigned int)strlen(key), key,
			      (unsigned int)strlen(value), value);
	if (o_stream_send_str(dict->conn.conn.output, cmd) < 0)
		ctx->failed = TRUE;
	redis_input_state_add(dict, REDIS_INPUT_STATE_MULTI);
	ctx->cmd_count++;
}

static void redis_unset(struct dict_transaction_context *_ctx,
			const char *key)
{
	struct redis_dict_transaction_context *ctx =
		(struct redis_dict_transaction_context *)_ctx;
	struct redis_dict *dict = (struct redis_dict *)_ctx->dict;
	const char *cmd;

	if (redis_check_transaction(ctx) < 0)
		return;

	key = redis_dict_get_full_key(dict, key);
	cmd = t_strdup_printf("*2\r\n$3\r\nDEL\r\n$%u\r\n%s\r\n",
			      (unsigned int)strlen(key), key);
	if (o_stream_send_str(dict->conn.conn.output, cmd) < 0)
		ctx->failed = TRUE;
	redis_input_state_add(dict, REDIS_INPUT_STATE_MULTI);
	ctx->cmd_count++;
}

static void redis_append(struct dict_transaction_context *_ctx,
			 const char *key, const char *value)
{
	struct redis_dict_transaction_context *ctx =
		(struct redis_dict_transaction_context *)_ctx;
	struct redis_dict *dict = (struct redis_dict *)_ctx->dict;
	const char *cmd;

	if (redis_check_transaction(ctx) < 0)
		return;

	key = redis_dict_get_full_key(dict, key);
	cmd = t_strdup_printf("*3\r\n$6\r\nAPPEND\r\n$%u\r\n%s\r\n$%u\r\n%s\r\n",
			      (unsigned int)strlen(key), key,
			      (unsigned int)strlen(value), value);
	if (o_stream_send_str(dict->conn.conn.output, cmd) < 0)
		ctx->failed = TRUE;
	redis_input_state_add(dict, REDIS_INPUT_STATE_MULTI);
	ctx->cmd_count++;
}

static void redis_atomic_inc(struct dict_transaction_context *_ctx,
			     const char *key, long long diff)
{
	struct redis_dict_transaction_context *ctx =
		(struct redis_dict_transaction_context *)_ctx;
	struct redis_dict *dict = (struct redis_dict *)_ctx->dict;
	const char *cmd, *diffstr;

	if (redis_check_transaction(ctx) < 0)
		return;

	key = redis_dict_get_full_key(dict, key);
	diffstr = t_strdup_printf("%lld", diff);
	cmd = t_strdup_printf("*3\r\n$6\r\nINCRBY\r\n$%u\r\n%s\r\n$%u\r\n%s\r\n",
			      (unsigned int)strlen(key), key,
			      (unsigned int)strlen(diffstr), diffstr);
	if (o_stream_send_str(dict->conn.conn.output, cmd) < 0)
		ctx->failed = TRUE;
	redis_input_state_add(dict, REDIS_INPUT_STATE_MULTI);
	ctx->cmd_count++;
}

struct dict dict_driver_redis = {
	.name = "redis",
	{
		redis_dict_init,
		redis_dict_deinit,
		NULL,
		redis_dict_lookup,
		NULL,
		NULL,
		NULL,
		redis_transaction_init,
		redis_transaction_commit,
		redis_transaction_rollback,
		redis_set,
		redis_unset,
		redis_append,
		redis_atomic_inc
	}
};<|MERGE_RESOLUTION|>--- conflicted
+++ resolved
@@ -247,14 +247,7 @@
 		break;
 	}
 
-<<<<<<< HEAD
 	while ((ret = redis_conn_input_more(conn)) > 0) ;
-=======
-	while ((ret = redis_conn_input_more(conn)) > 0) {
-		if (i_stream_get_data_size(_conn->input) == 0)
-			break;
-	}
->>>>>>> 8c79b6c7
 	if (ret < 0)
 		redis_conn_destroy(_conn);
 }
