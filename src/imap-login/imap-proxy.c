--- conflicted
+++ resolved
@@ -36,13 +36,9 @@
 		    "\"x-originating-ip\" \"%s\" "
 		    "\"x-originating-port\" \"%u\" "
 		    "\"x-connected-ip\" \"%s\" "
-<<<<<<< HEAD
-		    "\"x-connected-port\" \"%u\")\r\n",
-		    client_get_session_id(&client->common),
-=======
 		    "\"x-connected-port\" \"%u\" "
 		    "\"x-proxy-ttl\" \"%u\")\r\n",
->>>>>>> fe42ecc4
+		    client_get_session_id(&client->common),
 		    net_ip2addr(&client->common.ip),
 		    client->common.remote_port,
 		    net_ip2addr(&client->common.local_ip),
