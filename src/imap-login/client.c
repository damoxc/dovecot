--- conflicted
+++ resolved
@@ -121,15 +121,12 @@
 			(void)net_addr2ip(value, &client->common.local_ip);
 		else if (strcasecmp(key, "x-connected-port") == 0)
 			client->common.local_port = atoi(value);
-<<<<<<< HEAD
+		else if (strcasecmp(key, "x-proxy-ttl") == 0)
+			client->common.proxy_ttl = atoi(value);
 		else if (strcasecmp(key, "x-session-id") == 0) {
 			client->common.session_id =
 				p_strdup(client->common.pool, value);
 		}
-=======
-		else if (strcasecmp(key, "x-proxy-ttl") == 0)
-			client->common.proxy_ttl = atoi(value);
->>>>>>> fe42ecc4
 		args += 2;
 	}
 }
