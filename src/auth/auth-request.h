#ifndef AUTH_REQUEST_H
#define AUTH_REQUEST_H

#include "network.h"
#include "var-expand.h"
#include "mech.h"
#include "userdb.h"
#include "passdb.h"

struct auth_client_connection;

enum auth_request_state {
	AUTH_REQUEST_STATE_NEW,
	AUTH_REQUEST_STATE_PASSDB,
	AUTH_REQUEST_STATE_MECH_CONTINUE,
	AUTH_REQUEST_STATE_FINISHED,
	AUTH_REQUEST_STATE_USERDB,

	AUTH_REQUEST_STATE_MAX
};

typedef const char *
auth_request_escape_func_t(const char *string,
			   const struct auth_request *auth_request);

struct auth_request {
	int refcount;

	pool_t pool;
        enum auth_request_state state;
        /* user contains the user who is being authenticated.
           When master user is logging in as someone else, it gets more
           complicated. Initially user is set to master's username and the
           requested_login_user is set to destination username. After masterdb
           has validated user as a valid master user, master_user is set to
           user and user is set to requested_login_user. */
        char *user, *requested_login_user, *master_user;
	/* original_username contains the username exactly as given by the
	   client. this is needed at least with DIGEST-MD5 for password
	   verification. however with master logins the master username has
	   been dropped from it. */
	const char *original_username;
	/* the username after doing all internal translations, but before
	   being changed by a db lookup */
	const char *translated_username;
	/* realm for the request, may be specified by some auth mechanisms */
	const char *realm;
	char *mech_password; /* set if verify_plain() is called */
	char *passdb_password; /* set after password lookup if successful */
        /* extra_fields are returned in authentication reply. Fields prefixed
           with "userdb_" are skipped. If prefetch userdb is used, it uses
           the "userdb_" prefixed fields. */
        struct auth_stream_reply *extra_fields;
	/* extra_fields that aren't supposed to be sent to the client, but
	   are supposed to be stored to auth cache. */
	struct auth_stream_reply *extra_cache_fields;
	/* the whole userdb result reply */
	struct auth_stream_reply *userdb_reply;
<<<<<<< HEAD
	/* Result of passdb lookup */
	enum passdb_result passdb_result;
=======
	struct auth_request_proxy_dns_lookup_ctx *dns_lookup_ctx;
>>>>>>> fe42ecc4

	const struct mech_module *mech;
	const struct auth_settings *set;
        struct auth_passdb *passdb;
        struct auth_userdb *userdb;

	/* passdb lookups have a handler, userdb lookups don't */
	struct auth_request_handler *handler;
        struct auth_master_connection *master;

	unsigned int connect_uid;
	unsigned int client_pid;
	unsigned int id;
	time_t last_access;

	const char *service, *mech_name, *session_id;
	struct ip_addr local_ip, remote_ip;
	unsigned int local_port, remote_port;

	struct timeout *to_abort, *to_penalty;
	unsigned int last_penalty;
	unsigned int initial_response_len;
	const unsigned char *initial_response;

	union {
		verify_plain_callback_t *verify_plain;
		lookup_credentials_callback_t *lookup_credentials;
		set_credentials_callback_t *set_credentials;
                userdb_callback_t *userdb;
	} private_callback;
        const char *credentials_scheme;

	void *context;

	unsigned int successful:1;
	unsigned int passdb_failure:1;
	unsigned int internal_failure:1;
	unsigned int passdb_user_unknown:1;
	unsigned int passdb_internal_failure:1;
	unsigned int userdb_internal_failure:1;
	unsigned int delayed_failure:1;
	unsigned int domain_is_realm:1;
	unsigned int accept_input:1;
	unsigned int no_failure_delay:1;
	unsigned int no_login:1;
	unsigned int no_password:1;
	unsigned int skip_password_check:1;
	unsigned int prefer_plain_credentials:1;
	unsigned int proxy:1;
	unsigned int proxy_maybe:1;
	unsigned int proxy_always:1;
	unsigned int proxy_host_is_self:1;
	unsigned int valid_client_cert:1;
	unsigned int no_penalty:1;
	unsigned int cert_username:1;
	unsigned int userdb_lookup:1;
	unsigned int userdb_lookup_failed:1;
	unsigned int secured:1;
	unsigned int final_resp_ok:1;
	unsigned int removed_from_handler:1;

	/* ... mechanism specific data ... */
};

typedef void auth_request_proxy_cb_t(bool success, struct auth_request *);

extern unsigned int auth_request_state_count[AUTH_REQUEST_STATE_MAX];
extern const struct var_expand_table auth_request_var_expand_static_tab[];

struct auth_request *
auth_request_new(const struct mech_module *mech);
struct auth_request *auth_request_new_dummy(void);
void auth_request_init(struct auth_request *request);
struct auth *auth_request_get_auth(struct auth_request *request);

void auth_request_set_state(struct auth_request *request,
			    enum auth_request_state state);

void auth_request_ref(struct auth_request *request);
void auth_request_unref(struct auth_request **request);

void auth_request_success(struct auth_request *request,
			  const void *data, size_t data_size);
void auth_request_fail(struct auth_request *request);
void auth_request_internal_failure(struct auth_request *request);

void auth_request_export(struct auth_request *request,
			 struct auth_stream_reply *reply);
bool auth_request_import(struct auth_request *request,
			 const char *key, const char *value);
bool auth_request_import_info(struct auth_request *request,
			      const char *key, const char *value);
bool auth_request_import_auth(struct auth_request *request,
			      const char *key, const char *value);

void auth_request_initial(struct auth_request *request);
void auth_request_continue(struct auth_request *request,
			   const unsigned char *data, size_t data_size);

void auth_request_verify_plain(struct auth_request *request,
			       const char *password,
			       verify_plain_callback_t *callback);
void auth_request_lookup_credentials(struct auth_request *request,
				     const char *scheme,
				     lookup_credentials_callback_t *callback);
void auth_request_lookup_user(struct auth_request *request,
			      userdb_callback_t *callback);

bool auth_request_set_username(struct auth_request *request,
			       const char *username, const char **error_r);
bool auth_request_set_login_username(struct auth_request *request,
                                     const char *username,
                                     const char **error_r);

void auth_request_set_field(struct auth_request *request,
			    const char *name, const char *value,
			    const char *default_scheme);
void auth_request_set_field_keyvalue(struct auth_request *request,
				     const char *field,
				     const char *default_scheme);
void auth_request_set_fields(struct auth_request *request,
			     const char *const *fields,
			     const char *default_scheme);

void auth_request_init_userdb_reply(struct auth_request *request);
void auth_request_set_userdb_field(struct auth_request *request,
				   const char *name, const char *value);
void auth_request_set_userdb_field_values(struct auth_request *request,
					  const char *name,
					  const char *const *values);
/* returns -1 = failed, 0 = callback is called later, 1 = finished */
int auth_request_proxy_finish(struct auth_request *request,
			      auth_request_proxy_cb_t *callback);
void auth_request_proxy_finish_failure(struct auth_request *request);

void auth_request_log_password_mismatch(struct auth_request *request,
					const char *subsystem);
int auth_request_password_verify(struct auth_request *request,
				 const char *plain_password,
				 const char *crypted_password,
				 const char *scheme, const char *subsystem);

const struct var_expand_table *
auth_request_get_var_expand_table(const struct auth_request *auth_request,
				  auth_request_escape_func_t *escape_func);
const char *auth_request_str_escape(const char *string,
				    const struct auth_request *request);

void auth_request_log_debug(struct auth_request *auth_request,
			    const char *subsystem,
			    const char *format, ...) ATTR_FORMAT(3, 4);
void auth_request_log_info(struct auth_request *auth_request,
			   const char *subsystem,
			   const char *format, ...) ATTR_FORMAT(3, 4);
void auth_request_log_warning(struct auth_request *auth_request,
			      const char *subsystem,
			      const char *format, ...) ATTR_FORMAT(3, 4);
void auth_request_log_error(struct auth_request *auth_request,
			    const char *subsystem,
			    const char *format, ...) ATTR_FORMAT(3, 4);

void auth_request_verify_plain_callback(enum passdb_result result,
					struct auth_request *request);
void auth_request_lookup_credentials_callback(enum passdb_result result,
					      const unsigned char *credentials,
					      size_t size,
					      struct auth_request *request);
void auth_request_set_credentials(struct auth_request *request,
				  const char *scheme, const char *data,
				  set_credentials_callback_t *callback);
void auth_request_userdb_callback(enum userdb_result result,
				  struct auth_request *request);

void auth_request_refresh_last_access(struct auth_request *request);

#endif<|MERGE_RESOLUTION|>--- conflicted
+++ resolved
@@ -56,12 +56,9 @@
 	struct auth_stream_reply *extra_cache_fields;
 	/* the whole userdb result reply */
 	struct auth_stream_reply *userdb_reply;
-<<<<<<< HEAD
+	struct auth_request_proxy_dns_lookup_ctx *dns_lookup_ctx;
 	/* Result of passdb lookup */
 	enum passdb_result passdb_result;
-=======
-	struct auth_request_proxy_dns_lookup_ctx *dns_lookup_ctx;
->>>>>>> fe42ecc4
 
 	const struct mech_module *mech;
 	const struct auth_settings *set;
