/* Copyright (c) 2002-2013 Dovecot authors, see the included COPYING file */

#include "auth-common.h"
#include "ioloop.h"
#include "buffer.h"
#include "hash.h"
#include "sha1.h"
#include "hex-binary.h"
#include "str.h"
#include "safe-memset.h"
#include "str-sanitize.h"
#include "strescape.h"
#include "var-expand.h"
#include "dns-lookup.h"
#include "auth-cache.h"
#include "auth-request.h"
#include "auth-request-handler.h"
#include "auth-client-connection.h"
#include "auth-master-connection.h"
#include "passdb.h"
#include "passdb-blocking.h"
#include "passdb-cache.h"
#include "passdb-template.h"
#include "userdb-blocking.h"
#include "userdb-template.h"
#include "password-scheme.h"

#include <stdlib.h>
#include <sys/stat.h>

#define AUTH_DNS_SOCKET_PATH "dns-client"
#define AUTH_DNS_DEFAULT_TIMEOUT_MSECS (1000*10)
#define AUTH_DNS_WARN_MSECS 500
#define CACHED_PASSWORD_SCHEME "SHA1"

struct auth_request_proxy_dns_lookup_ctx {
	struct auth_request *request;
	auth_request_proxy_cb_t *callback;
	struct dns_lookup *dns_lookup;
};

unsigned int auth_request_state_count[AUTH_REQUEST_STATE_MAX];

static void get_log_prefix(string_t *str, struct auth_request *auth_request,
			   const char *subsystem);

struct auth_request *
auth_request_new(const struct mech_module *mech)
{
	struct auth_request *request;

	request = mech->auth_new();

	request->state = AUTH_REQUEST_STATE_NEW;
	auth_request_state_count[AUTH_REQUEST_STATE_NEW]++;

	request->refcount = 1;
	request->last_access = ioloop_time;
	request->session_pid = (pid_t)-1;

	request->set = global_auth_settings;
	request->mech = mech;
	request->mech_name = mech == NULL ? NULL : mech->mech_name;
	request->extra_fields = auth_fields_init(request->pool);
	return request;
}

struct auth_request *auth_request_new_dummy(void)
{
	struct auth_request *request;
	pool_t pool;

	pool = pool_alloconly_create("auth_request", 1024);
	request = p_new(pool, struct auth_request, 1);
	request->pool = pool;

	request->state = AUTH_REQUEST_STATE_NEW;
	auth_request_state_count[AUTH_REQUEST_STATE_NEW]++;

	request->refcount = 1;
	request->last_access = ioloop_time;
	request->session_pid = (pid_t)-1;
	request->set = global_auth_settings;
	request->extra_fields = auth_fields_init(request->pool);
	return request;
}

void auth_request_set_state(struct auth_request *request,
			    enum auth_request_state state)
{
	if (request->state == state)
		return;

	i_assert(auth_request_state_count[request->state] > 0);
	auth_request_state_count[request->state]--;
	auth_request_state_count[state]++;

	request->state = state;
	auth_refresh_proctitle();
}

void auth_request_init(struct auth_request *request)
{
	struct auth *auth;

	auth = auth_request_get_auth(request);
	request->set = auth->set;
	request->passdb = auth->passdbs;
	request->userdb = auth->userdbs;
}

struct auth *auth_request_get_auth(struct auth_request *request)
{
	return auth_find_service(request->service);
}

void auth_request_success(struct auth_request *request,
			  const void *data, size_t data_size)
{
	i_assert(request->state == AUTH_REQUEST_STATE_MECH_CONTINUE);

	if (request->failed || !request->passdb_success) {
		/* password was valid, but some other check failed. */
		auth_request_fail(request);
		return;
	}

	request->successful = TRUE;
	if (data_size > 0 && !request->final_resp_ok) {
		/* we'll need one more SASL round, since client doesn't support
		   the final SASL response */
		auth_request_handler_reply_continue(request, data, data_size);
		return;
	}

	auth_request_set_state(request, AUTH_REQUEST_STATE_FINISHED);
	auth_request_refresh_last_access(request);
	auth_request_handler_reply(request, AUTH_CLIENT_RESULT_SUCCESS,
				   data, data_size);
}

void auth_request_fail(struct auth_request *request)
{
	i_assert(request->state == AUTH_REQUEST_STATE_MECH_CONTINUE);

	auth_request_set_state(request, AUTH_REQUEST_STATE_FINISHED);
	auth_request_refresh_last_access(request);
	auth_request_handler_reply(request, AUTH_CLIENT_RESULT_FAILURE, "", 0);
}

void auth_request_internal_failure(struct auth_request *request)
{
	request->internal_failure = TRUE;
	auth_request_fail(request);
}

void auth_request_ref(struct auth_request *request)
{
	request->refcount++;
}

void auth_request_unref(struct auth_request **_request)
{
	struct auth_request *request = *_request;

	*_request = NULL;
	i_assert(request->refcount > 0);
	if (--request->refcount > 0)
		return;

	auth_request_state_count[request->state]--;
	auth_refresh_proctitle();

	if (request->mech_password != NULL) {
		safe_memset(request->mech_password, 0,
			    strlen(request->mech_password));
	}

	if (request->dns_lookup_ctx != NULL)
		dns_lookup_abort(&request->dns_lookup_ctx->dns_lookup);
	if (request->to_abort != NULL)
		timeout_remove(&request->to_abort);
	if (request->to_penalty != NULL)
		timeout_remove(&request->to_penalty);

	if (request->mech != NULL)
		request->mech->auth_free(request);
	else
		pool_unref(&request->pool);
}

static void
auth_str_add_keyvalue(string_t *dest, const char *key, const char *value)
{
	str_append_c(dest, '\t');
	str_append(dest, key);
	if (value != NULL) {
		str_append_c(dest, '=');
		str_append_tabescaped(dest, value);
	}
}

void auth_request_export(struct auth_request *request, string_t *dest)
{
	str_append(dest, "user=");
	str_append_tabescaped(dest, request->user);

	auth_str_add_keyvalue(dest, "service", request->service);

        if (request->master_user != NULL) {
		auth_str_add_keyvalue(dest, "master-user",
				      request->master_user);
	}
	auth_str_add_keyvalue(dest, "original_username",
			      request->original_username);
	if (request->requested_login_user != NULL) {
		auth_str_add_keyvalue(dest, "requested-login-user",
				      request->requested_login_user);
	}

	if (request->local_ip.family != 0) {
		auth_str_add_keyvalue(dest, "lip",
				      net_ip2addr(&request->local_ip));
	}
	if (request->remote_ip.family != 0) {
		auth_str_add_keyvalue(dest, "rip",
				      net_ip2addr(&request->remote_ip));
	}
	if (request->local_port != 0)
		str_printfa(dest, "\tlport=%u", request->local_port);
	if (request->remote_port != 0)
		str_printfa(dest, "\trport=%u", request->remote_port);
	if (request->secured)
		str_append(dest, "\tsecured");
	if (request->skip_password_check)
		str_append(dest, "\tskip-password-check");
	if (request->valid_client_cert)
		str_append(dest, "\tvalid-client-cert");
	if (request->no_penalty)
		str_append(dest, "\tno-penalty");
	if (request->successful)
		str_append(dest, "\tsuccessful");
	if (request->mech_name != NULL)
		auth_str_add_keyvalue(dest, "mech", request->mech_name);
}

bool auth_request_import_info(struct auth_request *request,
			      const char *key, const char *value)
{
	/* authentication and user lookups may set these */
	if (strcmp(key, "service") == 0)
		request->service = p_strdup(request->pool, value);
	else if (strcmp(key, "lip") == 0)
		(void)net_addr2ip(value, &request->local_ip);
	else if (strcmp(key, "rip") == 0)
		(void)net_addr2ip(value, &request->remote_ip);
	else if (strcmp(key, "lport") == 0)
		request->local_port = atoi(value);
	else if (strcmp(key, "rport") == 0)
		request->remote_port = atoi(value);
	else if (strcmp(key, "session") == 0)
		request->session_id = p_strdup(request->pool, value);
	else
		return FALSE;
	return TRUE;
}

bool auth_request_import_auth(struct auth_request *request,
			      const char *key, const char *value)
{
	if (auth_request_import_info(request, key, value))
		return TRUE;

	/* auth client may set these */
	if (strcmp(key, "secured") == 0)
		request->secured = TRUE;
	else if (strcmp(key, "final-resp-ok") == 0)
		request->final_resp_ok = TRUE;
	else if (strcmp(key, "no-penalty") == 0)
		request->no_penalty = TRUE;
	else if (strcmp(key, "valid-client-cert") == 0)
		request->valid_client_cert = TRUE;
	else if (strcmp(key, "cert_username") == 0) {
		if (request->set->ssl_username_from_cert) {
			/* get username from SSL certificate. it overrides
			   the username given by the auth mechanism. */
			request->user = p_strdup(request->pool, value);
			request->cert_username = TRUE;
		}
	} else {
		return FALSE;
	}
	return TRUE;
}

bool auth_request_import_master(struct auth_request *request,
				const char *key, const char *value)
{
	pid_t pid;

	/* master request lookups may set these */
	if (strcmp(key, "session_pid") == 0) {
		if (str_to_pid(value, &pid) == 0)
			request->session_pid = pid;
	} else
		return FALSE;
	return TRUE;
}

bool auth_request_import(struct auth_request *request,
			 const char *key, const char *value)
{
	if (auth_request_import_auth(request, key, value))
		return TRUE;

	/* for communication between auth master and worker processes */
	if (strcmp(key, "user") == 0)
		request->user = p_strdup(request->pool, value);
	else if (strcmp(key, "master-user") == 0)
		request->master_user = p_strdup(request->pool, value);
	else if (strcmp(key, "original-username") == 0)
		request->original_username = p_strdup(request->pool, value);
	else if (strcmp(key, "requested-login-user") == 0)
		request->requested_login_user = p_strdup(request->pool, value);
	else if (strcmp(key, "successful") == 0)
		request->successful = TRUE;
<<<<<<< HEAD
	else if (strcmp(key, "skip_password_check") == 0)
=======
	else if (strcmp(key, "skip-password-check") == 0)
>>>>>>> 5cfbe9a3
		request->skip_password_check = TRUE;
	else if (strcmp(key, "mech") == 0)
		request->mech_name = p_strdup(request->pool, value);
	else
		return FALSE;

	return TRUE;
}

void auth_request_initial(struct auth_request *request)
{
	i_assert(request->state == AUTH_REQUEST_STATE_NEW);

	auth_request_set_state(request, AUTH_REQUEST_STATE_MECH_CONTINUE);
	request->mech->auth_initial(request, request->initial_response,
				    request->initial_response_len);
}

void auth_request_continue(struct auth_request *request,
			   const unsigned char *data, size_t data_size)
{
	i_assert(request->state == AUTH_REQUEST_STATE_MECH_CONTINUE);

	if (request->successful) {
		auth_request_success(request, "", 0);
		return;
	}

	auth_request_refresh_last_access(request);
	request->mech->auth_continue(request, data, data_size);
}

static void auth_request_save_cache(struct auth_request *request,
				    enum passdb_result result)
{
	struct passdb_module *passdb = request->passdb->passdb;
	const char *encoded_password;
	string_t *str;

	switch (result) {
	case PASSDB_RESULT_USER_UNKNOWN:
	case PASSDB_RESULT_PASSWORD_MISMATCH:
	case PASSDB_RESULT_OK:
	case PASSDB_RESULT_SCHEME_NOT_AVAILABLE:
		/* can be cached */
		break;
	case PASSDB_RESULT_USER_DISABLED:
	case PASSDB_RESULT_PASS_EXPIRED:
		/* FIXME: we can't cache this now, or cache lookup would
		   return success. */
		return;
	case PASSDB_RESULT_INTERNAL_FAILURE:
		i_unreached();
	}

	if (passdb_cache == NULL || passdb->cache_key == NULL ||
	    request->master_user != NULL)
		return;

	if (result < 0) {
		/* lookup failed. */
		if (result == PASSDB_RESULT_USER_UNKNOWN) {
			auth_cache_insert(passdb_cache, request,
					  passdb->cache_key, "", FALSE);
		}
		return;
	}

	if (request->passdb_password == NULL &&
	    !auth_fields_exists(request->extra_fields, "nopassword")) {
		/* passdb didn't provide the correct password */
		if (result != PASSDB_RESULT_OK ||
		    request->mech_password == NULL)
			return;

		/* we can still cache valid password lookups though.
		   strdup() it so that mech_password doesn't get
		   cleared too early. */
		if (!password_generate_encoded(request->mech_password,
					       request->user,
					       CACHED_PASSWORD_SCHEME,
					       &encoded_password))
			i_unreached();
		request->passdb_password =
			p_strconcat(request->pool, "{"CACHED_PASSWORD_SCHEME"}",
				    encoded_password, NULL);
	}

	/* save all except the currently given password in cache */
	str = t_str_new(256);
	if (request->passdb_password != NULL) {
		if (*request->passdb_password != '{') {
			/* cached passwords must have a known scheme */
			str_append_c(str, '{');
			str_append(str, passdb->default_pass_scheme);
			str_append_c(str, '}');
		}
		if (strchr(request->passdb_password, '\t') != NULL)
			i_panic("%s: Password contains TAB", request->user);
		if (strchr(request->passdb_password, '\n') != NULL)
			i_panic("%s: Password contains LF", request->user);
		str_append(str, request->passdb_password);
	}

	if (!auth_fields_is_empty(request->extra_fields)) {
		str_append_c(str, '\t');
		/* add only those extra fields to cache that were set by this
		   passdb lookup. the CHANGED flag does this, because we
		   snapshotted the extra_fields before the current passdb
		   lookup. */
		auth_fields_append(request->extra_fields, str,
				   AUTH_FIELD_FLAG_CHANGED,
				   AUTH_FIELD_FLAG_CHANGED);
	}
	auth_cache_insert(passdb_cache, request, passdb->cache_key, str_c(str),
			  result == PASSDB_RESULT_OK);
}

static void auth_request_master_lookup_finish(struct auth_request *request)
{
	if (request->failed)
		return;

	/* master login successful. update user and master_user variables. */
	auth_request_log_info(request, "passdb", "Master user logging in as %s",
			      request->requested_login_user);

	request->master_user = request->user;
	request->user = request->requested_login_user;
	request->requested_login_user = NULL;
}

static bool
auth_request_want_skip_passdb(struct auth_request *request,
			      struct auth_passdb *passdb)
{
	/* skip_password_check basically specifies if authentication is
	   finished */
	bool authenticated = request->skip_password_check;

	switch (passdb->skip) {
	case AUTH_PASSDB_SKIP_NEVER:
		return FALSE;
	case AUTH_PASSDB_SKIP_AUTHENTICATED:
		return authenticated;
	case AUTH_PASSDB_SKIP_UNAUTHENTICATED:
		return !authenticated;
	}
	i_unreached();
}

static bool
auth_request_handle_passdb_callback(enum passdb_result *result,
				    struct auth_request *request)
{
	struct auth_passdb *next_passdb;
	enum auth_passdb_rule result_rule;
	bool passdb_continue = FALSE;

	if (request->passdb_password != NULL) {
		safe_memset(request->passdb_password, 0,
			    strlen(request->passdb_password));
	}

	if (request->passdb->set->deny &&
	    *result != PASSDB_RESULT_USER_UNKNOWN) {
		/* deny passdb. we can get through this step only if the
		   lookup returned that user doesn't exist in it. internal
		   errors are fatal here. */
		if (*result != PASSDB_RESULT_INTERNAL_FAILURE) {
			auth_request_log_info(request, "passdb",
					      "User found from deny passdb");
			*result = PASSDB_RESULT_USER_DISABLED;
		}
		return TRUE;
	}

	/* users that exist but can't log in are special. we don't try to match
	   any of the success/failure rules to them. they'll always fail. */
	switch (*result) {
	case PASSDB_RESULT_USER_DISABLED:
		return TRUE;
	case PASSDB_RESULT_PASS_EXPIRED:
		auth_request_set_field(request, "reason",
				       "Password expired", NULL);
		return TRUE;

	case PASSDB_RESULT_OK:
		result_rule = request->passdb->result_success;
		break;
	case PASSDB_RESULT_INTERNAL_FAILURE:
		result_rule = request->passdb->result_internalfail;
		break;
	case PASSDB_RESULT_SCHEME_NOT_AVAILABLE:
	case PASSDB_RESULT_USER_UNKNOWN:
	case PASSDB_RESULT_PASSWORD_MISMATCH:
	default:
		result_rule = request->passdb->result_failure;
		break;
	}

	switch (result_rule) {
	case AUTH_PASSDB_RULE_RETURN:
		break;
	case AUTH_PASSDB_RULE_RETURN_OK:
		request->passdb_success = TRUE;
		break;
	case AUTH_PASSDB_RULE_RETURN_FAIL:
		request->passdb_success = FALSE;
		break;
	case AUTH_PASSDB_RULE_CONTINUE:
		passdb_continue = TRUE;
		break;
	case AUTH_PASSDB_RULE_CONTINUE_OK:
		passdb_continue = TRUE;
		request->passdb_success = TRUE;
		break;
	case AUTH_PASSDB_RULE_CONTINUE_FAIL:
		passdb_continue = TRUE;
		request->passdb_success = FALSE;
		break;
	}

	if (*result == PASSDB_RESULT_OK && passdb_continue) {
		/* password was successfully verified. don't bother
		   checking it again. */
		request->skip_password_check = TRUE;
	}

	if (request->requested_login_user != NULL) {
		auth_request_master_lookup_finish(request);
		/* if the passdb lookup continues, it continues with non-master
		   passdbs for the requested_login_user. */
		next_passdb = auth_request_get_auth(request)->passdbs;
	} else {
		next_passdb = request->passdb->next;
	}
	while (next_passdb != NULL &&
	       auth_request_want_skip_passdb(request, next_passdb))
		next_passdb = next_passdb->next;

	if (passdb_continue && next_passdb != NULL) {
		/* try next passdb. */
                request->passdb = next_passdb;
		request->passdb_password = NULL;

		if (*result == PASSDB_RESULT_OK) {
			/* this passdb lookup succeeded, preserve its extra
			   fields */
			auth_fields_snapshot(request->extra_fields);
		} else {
			/* this passdb lookup failed, remove any extra fields
			   it set */
			auth_fields_snapshot(request->extra_fields);
		}

		if (*result == PASSDB_RESULT_USER_UNKNOWN) {
			/* remember that we did at least one successful
			   passdb lookup */
			request->passdbs_seen_user_unknown = TRUE;
		} else if (*result == PASSDB_RESULT_INTERNAL_FAILURE) {
			/* remember that we have had an internal failure. at
			   the end return internal failure if we couldn't
			   successfully login. */
			request->passdbs_seen_internal_failure = TRUE;
		}
		return FALSE;
	} else if (request->passdbs_seen_internal_failure) {
		/* last passdb lookup returned internal failure. it may have
		   had the correct password, so return internal failure
		   instead of plain failure. */
		*result = PASSDB_RESULT_INTERNAL_FAILURE;
	} else if (request->passdb_success) {
		/* either this or a previous passdb lookup succeeded. */
		*result = PASSDB_RESULT_OK;
	}
	return TRUE;
}

static void
auth_request_verify_plain_callback_finish(enum passdb_result result,
					  struct auth_request *request)
{
	if (!auth_request_handle_passdb_callback(&result, request)) {
		/* try next passdb */
		auth_request_verify_plain(request, request->mech_password,
			request->private_callback.verify_plain);
	} else {
		auth_request_ref(request);
		request->passdb_result = result;
		request->private_callback.verify_plain(result, request);
		auth_request_unref(&request);
	}
}

void auth_request_verify_plain_callback(enum passdb_result result,
					struct auth_request *request)
{
	struct passdb_module *passdb = request->passdb->passdb;

	i_assert(request->state == AUTH_REQUEST_STATE_PASSDB);

	auth_request_set_state(request, AUTH_REQUEST_STATE_MECH_CONTINUE);

	if (result != PASSDB_RESULT_INTERNAL_FAILURE) {
		passdb_template_export(passdb->override_fields_tmpl, request);
		auth_request_save_cache(request, result);
	} else {
		/* lookup failed. if we're looking here only because the
		   request was expired in cache, fallback to using cached
		   expired record. */
		const char *cache_key = passdb->cache_key;

		if (passdb_cache_verify_plain(request, cache_key,
					      request->mech_password,
					      &result, TRUE)) {
			auth_request_log_info(request, "passdb",
				"Falling back to expired data from cache");
		}
	}

	auth_request_verify_plain_callback_finish(result, request);
}

static bool password_has_illegal_chars(const char *password)
{
	for (; *password != '\0'; password++) {
		switch (*password) {
		case '\001':
		case '\t':
		case '\r':
		case '\n':
			/* these characters have a special meaning in internal
			   protocols, make sure the password doesn't
			   accidentally get there unescaped. */
			return TRUE;
		}
	}
	return FALSE;
}

static bool auth_request_is_disabled_master_user(struct auth_request *request)
{
	if (request->passdb != NULL)
		return FALSE;

	/* no masterdbs, master logins not supported */
	i_assert(request->requested_login_user != NULL);
	auth_request_log_info(request, "passdb",
			      "Attempted master login with no master passdbs "
			      "(trying to log in as user: %s)",
			      request->requested_login_user);
	return TRUE;
}

void auth_request_verify_plain(struct auth_request *request,
			       const char *password,
			       verify_plain_callback_t *callback)
{
	struct passdb_module *passdb;
	enum passdb_result result;
	const char *cache_key;

	i_assert(request->state == AUTH_REQUEST_STATE_MECH_CONTINUE);

	if (auth_request_is_disabled_master_user(request)) {
		callback(PASSDB_RESULT_USER_UNKNOWN, request);
		return;
	}

	if (password_has_illegal_chars(password)) {
		auth_request_log_info(request, "passdb",
			"Attempted login with password having illegal chars");
		callback(PASSDB_RESULT_USER_UNKNOWN, request);
		return;
	}

        passdb = request->passdb->passdb;
	if (request->mech_password == NULL)
		request->mech_password = p_strdup(request->pool, password);
	else
		i_assert(request->mech_password == password);
	request->private_callback.verify_plain = callback;

	cache_key = passdb_cache == NULL ? NULL : passdb->cache_key;
	if (passdb_cache_verify_plain(request, cache_key, password,
				      &result, FALSE)) {
		auth_request_verify_plain_callback_finish(result, request);
		return;
	}

	auth_request_set_state(request, AUTH_REQUEST_STATE_PASSDB);
	request->credentials_scheme = NULL;

	if (passdb->iface.verify_plain == NULL) {
		/* we're deinitializing and just want to get rid of this
		   request */
		auth_request_verify_plain_callback(
			PASSDB_RESULT_INTERNAL_FAILURE, request);
	} else if (passdb->blocking) {
		passdb_blocking_verify_plain(request);
	} else {
		passdb_template_export(passdb->default_fields_tmpl, request);
		passdb->iface.verify_plain(request, password,
					   auth_request_verify_plain_callback);
	}
}

static void
auth_request_lookup_credentials_finish(enum passdb_result result,
				       const unsigned char *credentials,
				       size_t size,
				       struct auth_request *request)
{
	if (!auth_request_handle_passdb_callback(&result, request)) {
		/* try next passdb */
		auth_request_lookup_credentials(request,
			request->credentials_scheme,
                	request->private_callback.lookup_credentials);
	} else {
		if (request->set->debug_passwords &&
		    result == PASSDB_RESULT_OK) {
			auth_request_log_debug(request, "password",
				"Credentials: %s",
				binary_to_hex(credentials, size));
		}
		if (result == PASSDB_RESULT_SCHEME_NOT_AVAILABLE &&
		    request->passdbs_seen_user_unknown) {
			/* one of the passdbs accepted the scheme,
			   but the user was unknown there */
			result = PASSDB_RESULT_USER_UNKNOWN;
		}
		request->passdb_result = result;
		request->private_callback.
			lookup_credentials(result, credentials, size, request);
	}
}

void auth_request_lookup_credentials_callback(enum passdb_result result,
					      const unsigned char *credentials,
					      size_t size,
					      struct auth_request *request)
{
	struct passdb_module *passdb = request->passdb->passdb;
	const char *cache_cred, *cache_scheme;

	i_assert(request->state == AUTH_REQUEST_STATE_PASSDB);

	auth_request_set_state(request, AUTH_REQUEST_STATE_MECH_CONTINUE);

	if (result != PASSDB_RESULT_INTERNAL_FAILURE) {
		passdb_template_export(passdb->override_fields_tmpl, request);
		auth_request_save_cache(request, result);
	} else {
		/* lookup failed. if we're looking here only because the
		   request was expired in cache, fallback to using cached
		   expired record. */
		const char *cache_key = passdb->cache_key;

		if (passdb_cache_lookup_credentials(request, cache_key,
						    &cache_cred, &cache_scheme,
						    &result, TRUE)) {
			auth_request_log_info(request, "passdb",
				"Falling back to expired data from cache");
			passdb_handle_credentials(
				result, cache_cred, cache_scheme,
				auth_request_lookup_credentials_finish,
				request);
			return;
		}
	}

	auth_request_lookup_credentials_finish(result, credentials, size,
					       request);
}

void auth_request_lookup_credentials(struct auth_request *request,
				     const char *scheme,
				     lookup_credentials_callback_t *callback)
{
	struct passdb_module *passdb = request->passdb->passdb;
	const char *cache_key, *cache_cred, *cache_scheme;
	enum passdb_result result;

	i_assert(request->state == AUTH_REQUEST_STATE_MECH_CONTINUE);

	if (auth_request_is_disabled_master_user(request)) {
		callback(PASSDB_RESULT_USER_UNKNOWN, NULL, 0, request);
		return;
	}

	request->credentials_scheme = p_strdup(request->pool, scheme);
	request->private_callback.lookup_credentials = callback;

	cache_key = passdb_cache == NULL ? NULL : passdb->cache_key;
	if (cache_key != NULL) {
		if (passdb_cache_lookup_credentials(request, cache_key,
						    &cache_cred, &cache_scheme,
						    &result, FALSE)) {
			passdb_handle_credentials(
				result, cache_cred, cache_scheme,
				auth_request_lookup_credentials_finish,
				request);
			return;
		}
	}

	auth_request_set_state(request, AUTH_REQUEST_STATE_PASSDB);

	if (passdb->iface.lookup_credentials == NULL) {
		/* this passdb doesn't support credentials */
		auth_request_log_debug(request, "password",
			"passdb doesn't support credential lookups");
		auth_request_lookup_credentials_callback(
					PASSDB_RESULT_SCHEME_NOT_AVAILABLE,
					&uchar_nul, 0, request);
	} else if (passdb->blocking) {
		passdb_blocking_lookup_credentials(request);
	} else {
		passdb_template_export(passdb->default_fields_tmpl, request);
		passdb->iface.lookup_credentials(request,
			auth_request_lookup_credentials_callback);
	}
}

void auth_request_set_credentials(struct auth_request *request,
				  const char *scheme, const char *data,
				  set_credentials_callback_t *callback)
{
	struct passdb_module *passdb = request->passdb->passdb;
	const char *cache_key, *new_credentials;

	cache_key = passdb_cache == NULL ? NULL : passdb->cache_key;
	if (cache_key != NULL)
		auth_cache_remove(passdb_cache, request, cache_key);

	request->private_callback.set_credentials = callback;

	new_credentials = t_strdup_printf("{%s}%s", scheme, data);
	if (passdb->blocking)
		passdb_blocking_set_credentials(request, new_credentials);
	else if (passdb->iface.set_credentials != NULL) {
		passdb->iface.set_credentials(request, new_credentials,
					      callback);
	} else {
		/* this passdb doesn't support credentials update */
		callback(PASSDB_RESULT_INTERNAL_FAILURE, request);
	}
}

static void auth_request_userdb_save_cache(struct auth_request *request,
					   enum userdb_result result)
{
	struct userdb_module *userdb = request->userdb->userdb;
	string_t *str;
	const char *cache_value;

	if (passdb_cache == NULL || userdb->cache_key == NULL ||
	    request->master_user != NULL)
		return;

	if (result == USERDB_RESULT_USER_UNKNOWN)
		cache_value = "";
	else {
		str = t_str_new(128);
		auth_fields_append(request->userdb_reply, str,
				   AUTH_FIELD_FLAG_CHANGED,
				   AUTH_FIELD_FLAG_CHANGED);
		cache_value = str_c(str);
	}
	/* last_success has no meaning with userdb */
	auth_cache_insert(passdb_cache, request, userdb->cache_key,
			  cache_value, FALSE);
}

static bool auth_request_lookup_user_cache(struct auth_request *request,
					   const char *key,
					   struct auth_fields **reply_r,
					   enum userdb_result *result_r,
					   bool use_expired)
{
	const char *value;
	struct auth_cache_node *node;
	bool expired, neg_expired;

	if (request->master_user != NULL)
		return FALSE;

	value = auth_cache_lookup(passdb_cache, request, key, &node,
				  &expired, &neg_expired);
	if (value == NULL || (expired && !use_expired)) {
		auth_request_log_debug(request, "userdb-cache",
				       value == NULL ? "miss" : "expired");
		return FALSE;
	}
	auth_request_log_debug(request, "userdb-cache", "hit: %s", value);

	if (*value == '\0') {
		/* negative cache entry */
		*result_r = USERDB_RESULT_USER_UNKNOWN;
		*reply_r = auth_fields_init(request->pool);
		return TRUE;
	}

	*result_r = USERDB_RESULT_OK;
	*reply_r = auth_fields_init(request->pool);
	auth_fields_import(*reply_r, value, 0);
	return TRUE;
}

void auth_request_userdb_callback(enum userdb_result result,
				  struct auth_request *request)
{
	struct userdb_module *userdb = request->userdb->userdb;

	if (result != USERDB_RESULT_OK && request->userdb->next != NULL) {
		/* try next userdb. */
		if (result == USERDB_RESULT_INTERNAL_FAILURE)
			request->userdbs_seen_internal_failure = TRUE;

		request->userdb = request->userdb->next;
		auth_request_lookup_user(request,
					 request->private_callback.userdb);
		return;
	}

	if (result == USERDB_RESULT_OK)
		userdb_template_export(userdb->override_fields_tmpl, request);
	else if (request->userdbs_seen_internal_failure) {
		/* one of the userdb lookups failed. the user might have been
		   in there, so this is an internal failure */
		result = USERDB_RESULT_INTERNAL_FAILURE;
	} else if (result == USERDB_RESULT_USER_UNKNOWN &&
		   request->client_pid != 0) {
		/* this was an actual login attempt, the user should
		   have been found. */
		if (auth_request_get_auth(request)->userdbs->next == NULL) {
			auth_request_log_error(request, "userdb",
				"user not found from userdb %s",
				request->userdb->userdb->iface->name);
		} else {
			auth_request_log_error(request, "userdb",
				"user not found from any userdbs");
		}
	}

	if (request->userdb_lookup_failed) {
		/* no caching */
	} else if (result != USERDB_RESULT_INTERNAL_FAILURE)
		auth_request_userdb_save_cache(request, result);
	else if (passdb_cache != NULL && userdb->cache_key != NULL) {
		/* lookup failed. if we're looking here only because the
		   request was expired in cache, fallback to using cached
		   expired record. */
		const char *cache_key = userdb->cache_key;
		struct auth_fields *reply;

		if (auth_request_lookup_user_cache(request, cache_key, &reply,
						   &result, TRUE)) {
			request->userdb_reply = reply;
			auth_request_log_info(request, "userdb",
				"Falling back to expired data from cache");
		}
	}

        request->private_callback.userdb(result, request);
}

void auth_request_lookup_user(struct auth_request *request,
			      userdb_callback_t *callback)
{
	struct userdb_module *userdb = request->userdb->userdb;
	const char *cache_key;

	request->private_callback.userdb = callback;
	request->userdb_lookup = TRUE;

	/* (for now) auth_cache is shared between passdb and userdb */
	cache_key = passdb_cache == NULL ? NULL : userdb->cache_key;
	if (cache_key != NULL) {
		struct auth_fields *reply;
		enum userdb_result result;

		if (auth_request_lookup_user_cache(request, cache_key, &reply,
						   &result, FALSE)) {
			request->userdb_reply = reply;
			request->private_callback.userdb(result, request);
			return;
		}
	}

	if (userdb->iface->lookup == NULL) {
		/* we are deinitializing */
		auth_request_userdb_callback(USERDB_RESULT_INTERNAL_FAILURE,
					     request);
	} else if (userdb->blocking)
		userdb_blocking_lookup(request);
	else
		userdb->iface->lookup(request, auth_request_userdb_callback);
}

static char *
auth_request_fix_username(struct auth_request *request, const char *username,
                          const char **error_r)
{
	const struct auth_settings *set = request->set;
	unsigned char *p;
	char *user;

	if (*set->default_realm != '\0' &&
	    strchr(username, '@') == NULL) {
		user = p_strconcat(request->pool, username, "@",
                                   set->default_realm, NULL);
	} else {
		user = p_strdup(request->pool, username);
	}

        for (p = (unsigned char *)user; *p != '\0'; p++) {
		if (set->username_translation_map[*p & 0xff] != 0)
			*p = set->username_translation_map[*p & 0xff];
		if (set->username_chars_map[*p & 0xff] == 0) {
			*error_r = t_strdup_printf(
				"Username character disallowed by auth_username_chars: "
				"0x%02x (username: %s)", *p,
				str_sanitize(username, 128));
			return NULL;
		}
	}

	if (*set->username_format != '\0') {
		/* username format given, put it through variable expansion.
		   we'll have to temporarily replace request->user to get
		   %u to be the wanted username */
		const struct var_expand_table *table;
		char *old_username;
		string_t *dest;

		old_username = request->user;
		request->user = user;

		dest = t_str_new(256);
		table = auth_request_get_var_expand_table(request, NULL);
		var_expand(dest, set->username_format, table);
		user = p_strdup(request->pool, str_c(dest));

		request->user = old_username;
	}

        return user;
}

bool auth_request_set_username(struct auth_request *request,
			       const char *username, const char **error_r)
{
	const struct auth_settings *set = request->set;
	const char *p, *login_username = NULL;

	if (*set->master_user_separator != '\0' && !request->userdb_lookup) {
		/* check if the username contains a master user */
		p = strchr(username, *set->master_user_separator);
		if (p != NULL) {
			/* it does, set it. */
			login_username = t_strdup_until(username, p);

			if (*login_username == '\0') {
				*error_r = "Empty login username";
				return FALSE;
			}

			/* username is the master user */
			username = p + 1;
		}
	}

	if (request->original_username == NULL) {
		/* the username may change later, but we need to use this
		   username when verifying at least DIGEST-MD5 password. */
		request->original_username = p_strdup(request->pool, username);
	}
	if (request->cert_username) {
		/* cert_username overrides the username given by
		   authentication mechanism. but still do checks and
		   translations to it. */
		username = request->user;
	}

	if (*username == '\0') {
		/* Some PAM plugins go nuts with empty usernames */
		*error_r = "Empty username";
		return FALSE;
	}

        request->user = auth_request_fix_username(request, username, error_r);
	if (request->user == NULL)
		return FALSE;
	if (request->translated_username == NULL) {
		/* similar to original_username, but after translations */
		request->translated_username = request->user;
	}

	if (login_username != NULL) {
		if (!auth_request_set_login_username(request,
						     login_username,
						     error_r))
			return FALSE;
	}
	return TRUE;
}

bool auth_request_set_login_username(struct auth_request *request,
                                     const char *username,
                                     const char **error_r)
{
        i_assert(*username != '\0');

	if (strcmp(username, request->user) == 0) {
		/* The usernames are the same, we don't really wish to log
		   in as someone else */
		return TRUE;
	}

        /* lookup request->user from masterdb first */
        request->passdb = auth_request_get_auth(request)->masterdbs;

        request->requested_login_user =
                auth_request_fix_username(request, username, error_r);
	if (request->requested_login_user == NULL)
		return FALSE;

	auth_request_log_debug(request, "auth",
			       "Master user lookup for login: %s",
			       request->requested_login_user);
	return TRUE;
}

static void auth_request_validate_networks(struct auth_request *request,
					   const char *networks)
{
	const char *const *net;
	struct ip_addr net_ip;
	unsigned int bits;
	bool found = FALSE;

	if (request->remote_ip.family == 0) {
		/* IP not known */
		auth_request_log_info(request, "passdb",
			"allow_nets check failed: Remote IP not known");
		request->failed = TRUE;
		return;
	}

	for (net = t_strsplit_spaces(networks, ", "); *net != NULL; net++) {
		auth_request_log_debug(request, "auth",
			"allow_nets: Matching for network %s", *net);

		if (net_parse_range(*net, &net_ip, &bits) < 0) {
			auth_request_log_info(request, "passdb",
				"allow_nets: Invalid network '%s'", *net);
		}

		if (net_is_in_network(&request->remote_ip, &net_ip, bits)) {
			found = TRUE;
			break;
		}
	}

	if (!found) {
		auth_request_log_info(request, "passdb",
			"allow_nets check failed: IP not in allowed networks");
	}
	request->failed = !found;
}

static void
auth_request_set_password(struct auth_request *request, const char *value,
			  const char *default_scheme, bool noscheme)
{
	if (request->passdb_password != NULL) {
		auth_request_log_error(request,
			request->passdb->passdb->iface.name,
			"Multiple password values not supported");
		return;
	}

	/* if the password starts with '{' it most likely contains
	   also '}'. check it anyway to make sure, because we
	   assert-crash later if it doesn't exist. this could happen
	   if plaintext passwords are used. */
	if (*value == '{' && !noscheme && strchr(value, '}') != NULL)
		request->passdb_password = p_strdup(request->pool, value);
	else {
		i_assert(default_scheme != NULL);
		request->passdb_password =
			p_strdup_printf(request->pool, "{%s}%s",
					default_scheme, value);
	}
}

static const char *
get_updated_username(const char *old_username,
		     const char *name, const char *value)
{
	const char *p;

	if (strcmp(name, "user") == 0) {
		/* replace the whole username */
		return value;
	}

	p = strchr(old_username, '@');
	if (strcmp(name, "username") == 0) {
		if (strchr(value, '@') != NULL)
			return value;

		/* preserve the current @domain */
		return t_strconcat(value, p, NULL);
	}

	if (strcmp(name, "domain") == 0) {
		if (p == NULL) {
			/* add the domain */
			return t_strconcat(old_username, "@", value, NULL);
		} else {
			/* replace the existing domain */
			p = t_strdup_until(old_username, p + 1);
			return t_strconcat(p, value, NULL);
		}
	}
	return NULL;
}

static bool
auth_request_try_update_username(struct auth_request *request,
				 const char *name, const char *value)
{
	const char *new_value;

	new_value = get_updated_username(request->user, name, value);
	if (new_value == NULL)
		return FALSE;

	if (strcmp(request->user, new_value) != 0) {
		auth_request_log_debug(request, "auth",
				       "username changed %s -> %s",
				       request->user, new_value);
		request->user = p_strdup(request->pool, new_value);
	}
	return TRUE;
}

void auth_request_set_field(struct auth_request *request,
			    const char *name, const char *value,
			    const char *default_scheme)
{
	i_assert(*name != '\0');
	i_assert(value != NULL);

	i_assert(request->passdb != NULL);

	if (strcmp(name, "password") == 0) {
		auth_request_set_password(request, value,
					  default_scheme, FALSE);
		return;
	}
	if (strcmp(name, "password_noscheme") == 0) {
		auth_request_set_password(request, value, default_scheme, TRUE);
		return;
	}

	if (auth_request_try_update_username(request, name, value)) {
		/* don't change the original value so it gets saved correctly
		   to cache. */
	} else if (strcmp(name, "nodelay") == 0) {
		/* don't delay replying to client of the failure */
	} else if (strcmp(name, "nopassword") == 0) {
		/* NULL password - anything goes */
		const char *password = request->passdb_password;

		if (password != NULL) {
			(void)password_get_scheme(&password);
			if (*password != '\0') {
				auth_request_log_error(request,
					request->passdb->passdb->iface.name,
					"nopassword set but password is "
					"non-empty");
				return;
			}
		}
		request->passdb_password = NULL;
	} else if (strcmp(name, "allow_nets") == 0) {
		auth_request_validate_networks(request, value);
	} else if (strncmp(name, "userdb_", 7) == 0) {
		/* for prefetch userdb */
		if (request->userdb_reply == NULL)
			auth_request_init_userdb_reply(request);
		auth_request_set_userdb_field(request, name + 7, value);
	} else {
		/* these fields are returned to client */
		auth_fields_add(request->extra_fields, name, value, 0);
		return;
	}

	if ((passdb_cache != NULL &&
	     request->passdb->passdb->cache_key != NULL) || worker) {
		/* we'll need to get this field stored into cache,
		   or we're a worker and we'll need to send this to the main
		   auth process that can store it in the cache. */
		auth_fields_add(request->extra_fields, name, value,
				AUTH_FIELD_FLAG_HIDDEN);
	}
}

void auth_request_set_field_keyvalue(struct auth_request *request,
				     const char *field,
				     const char *default_scheme)
{
	const char *key, *value;

	value = strchr(field, '=');
	if (value == NULL) {
		key = field;
		value = "";
	} else {
		key = t_strdup_until(field, value);
		value++;
	}
	auth_request_set_field(request, key, value, default_scheme);
}

void auth_request_set_fields(struct auth_request *request,
			     const char *const *fields,
			     const char *default_scheme)
{
	for (; *fields != NULL; fields++) {
		if (**fields == '\0')
			continue;
		auth_request_set_field_keyvalue(request, *fields, default_scheme);
	}
}

void auth_request_init_userdb_reply(struct auth_request *request)
{
	struct userdb_module *module = request->userdb->userdb;

	request->userdb_reply = auth_fields_init(request->pool);
	userdb_template_export(module->default_fields_tmpl, request);
}

static void auth_request_set_uidgid_file(struct auth_request *request,
					 const char *path_template)
{
	string_t *path;
	struct stat st;

	path = t_str_new(256);
	var_expand(path, path_template,
		   auth_request_get_var_expand_table(request, NULL));
	if (stat(str_c(path), &st) < 0) {
		auth_request_log_error(request, "uidgid_file",
				       "stat(%s) failed: %m", str_c(path));
	} else {
		auth_fields_add(request->userdb_reply,
				"uid", dec2str(st.st_uid), 0);
		auth_fields_add(request->userdb_reply,
				"gid", dec2str(st.st_gid), 0);
	}
}

void auth_request_set_userdb_field(struct auth_request *request,
				   const char *name, const char *value)
{
	uid_t uid;
	gid_t gid;

	if (strcmp(name, "uid") == 0) {
		uid = userdb_parse_uid(request, value);
		if (uid == (uid_t)-1) {
			request->userdb_lookup_failed = TRUE;
			return;
		}
		value = dec2str(uid);
	} else if (strcmp(name, "gid") == 0) {
		gid = userdb_parse_gid(request, value);
		if (gid == (gid_t)-1) {
			request->userdb_lookup_failed = TRUE;
			return;
		}
		value = dec2str(gid);
	} else if (strcmp(name, "tempfail") == 0) {
		request->userdb_lookup_failed = TRUE;
		return;
	} else if (auth_request_try_update_username(request, name, value)) {
		return;
	} else if (strcmp(name, "uidgid_file") == 0) {
		auth_request_set_uidgid_file(request, value);
		return;
	} else if (strcmp(name, "userdb_import") == 0) {
		auth_fields_import(request->userdb_reply, value, 0);
		return;
	} else if (strcmp(name, "system_user") == 0) {
		/* FIXME: the system_user is for backwards compatibility */
		static bool warned = FALSE;
		if (!warned) {
			i_warning("userdb: Replace system_user with system_groups_user");
			warned = TRUE;
		}
		name = "system_groups_user";
	}

	auth_fields_add(request->userdb_reply, name, value, 0);
}

void auth_request_set_userdb_field_values(struct auth_request *request,
					  const char *name,
					  const char *const *values)
{
	if (*values == NULL)
		return;

	if (strcmp(name, "gid") == 0) {
		/* convert gids to comma separated list */
		string_t *value;
		gid_t gid;

		value = t_str_new(128);
		for (; *values != NULL; values++) {
			gid = userdb_parse_gid(request, *values);
			if (gid == (gid_t)-1) {
				request->userdb_lookup_failed = TRUE;
				return;
			}

			if (str_len(value) > 0)
				str_append_c(value, ',');
			str_append(value, dec2str(gid));
		}
		auth_fields_add(request->userdb_reply, name, str_c(value), 0);
	} else {
		/* add only one */
		if (values[1] != NULL) {
			auth_request_log_warning(request, "userdb",
				"Multiple values found for '%s', "
				"using value '%s'", name, *values);
		}
		auth_request_set_userdb_field(request, name, *values);
	}
}

static bool auth_request_proxy_is_self(struct auth_request *request)
{
	const char *port = NULL;

	/* check if the port is the same */
	port = auth_fields_find(request->extra_fields, "port");
	if (port != NULL && !str_uint_equals(port, request->local_port))
		return FALSE;
	/* don't check destuser. in some systems destuser is intentionally
	   changed to proxied connections, but that shouldn't affect the
	   proxying decision.

	   it's unlikely any systems would actually want to proxy a connection
	   to itself only to change the username, since it can already be done
	   without proxying by changing the "user" field. */
	return TRUE;
}

static bool
auth_request_proxy_ip_is_self(struct auth_request *request,
			      const struct ip_addr *ip)
{
	unsigned int i;

	if (net_ip_compare(ip, &request->local_ip))
		return TRUE;

	for (i = 0; request->set->proxy_self_ips[i].family != 0; i++) {
		if (net_ip_compare(ip, &request->set->proxy_self_ips[i]))
			return TRUE;
	}
	return FALSE;
}

static void
auth_request_proxy_finish_ip(struct auth_request *request,
			     bool proxy_host_is_self)
{
	if (!auth_fields_exists(request->extra_fields, "proxy_maybe")) {
		/* proxying */
	} else if (!proxy_host_is_self ||
		   !auth_request_proxy_is_self(request)) {
		/* proxy destination isn't ourself - proxy */
		auth_fields_remove(request->extra_fields, "proxy_maybe");
		auth_fields_add(request->extra_fields, "proxy", NULL, 0);
	} else {
		/* proxying to ourself - log in without proxying by dropping
		   all the proxying fields. */
		bool proxy_always = auth_fields_exists(request->extra_fields,
						       "proxy_always");

		auth_request_proxy_finish_failure(request);
		if (proxy_always) {
			/* setup where "self" refers to the local director
			   cluster, while "non-self" refers to remote clusters.

			   we've matched self here, so add proxy field and
			   let director fill the host. */
			auth_fields_add(request->extra_fields,
					"proxy", NULL, 0);
		}
	}
}

static void
auth_request_proxy_dns_callback(const struct dns_lookup_result *result,
				struct auth_request_proxy_dns_lookup_ctx *ctx)
{
	struct auth_request *request = ctx->request;
	const char *host;
	unsigned int i;
	bool proxy_host_is_self;

	request->dns_lookup_ctx = NULL;
	ctx->dns_lookup = NULL;

	host = auth_fields_find(request->extra_fields, "host");
	i_assert(host != NULL);

	if (result->ret != 0) {
		auth_request_log_error(request, "proxy",
			"DNS lookup for %s failed: %s", host, result->error);
		request->internal_failure = TRUE;
		auth_request_proxy_finish_failure(request);
	} else {
		if (result->msecs > AUTH_DNS_WARN_MSECS) {
			auth_request_log_warning(request, "proxy",
				"DNS lookup for %s took %u.%03u s",
				host, result->msecs/1000, result->msecs % 1000);
		}
		auth_fields_add(request->extra_fields, "hostip",
				net_ip2addr(&result->ips[0]), 0);
		proxy_host_is_self = FALSE;
		for (i = 0; i < result->ips_count; i++) {
			if (auth_request_proxy_ip_is_self(request,
							  &result->ips[i])) {
				proxy_host_is_self = TRUE;
				break;
			}
		}
		auth_request_proxy_finish_ip(request, proxy_host_is_self);
	}
	if (ctx->callback != NULL)
		ctx->callback(result->ret == 0, request);
}

static int auth_request_proxy_host_lookup(struct auth_request *request,
					  const char *host,
					  auth_request_proxy_cb_t *callback)
{
	struct auth_request_proxy_dns_lookup_ctx *ctx;
	struct dns_lookup_settings dns_set;
	const char *value;
	unsigned int secs;

	/* need to do dns lookup for the host */
	memset(&dns_set, 0, sizeof(dns_set));
	dns_set.dns_client_socket_path = AUTH_DNS_SOCKET_PATH;
	dns_set.timeout_msecs = AUTH_DNS_DEFAULT_TIMEOUT_MSECS;
	value = auth_fields_find(request->extra_fields, "proxy_timeout");
	if (value != NULL) {
		if (str_to_uint(value, &secs) < 0) {
			auth_request_log_error(request, "proxy",
				"Invalid proxy_timeout value: %s", value);
		} else {
			dns_set.timeout_msecs = secs*1000;
		}
	}

	ctx = p_new(request->pool, struct auth_request_proxy_dns_lookup_ctx, 1);
	ctx->request = request;

	if (dns_lookup(host, &dns_set, auth_request_proxy_dns_callback, ctx,
		       &ctx->dns_lookup) < 0) {
		/* failed early */
		request->internal_failure = TRUE;
		auth_request_proxy_finish_failure(request);
		return -1;
	}
	ctx->callback = callback;
	return 0;
}

int auth_request_proxy_finish(struct auth_request *request,
			      auth_request_proxy_cb_t *callback)
{
	const char *host;
	struct ip_addr ip;
	bool proxy_host_is_self;

	if (request->auth_only)
		return 1;
	if (!auth_fields_exists(request->extra_fields, "proxy") &&
	    !auth_fields_exists(request->extra_fields, "proxy_maybe"))
		return 1;

	host = auth_fields_find(request->extra_fields, "host");
	if (host == NULL) {
		/* director can set the host */
		proxy_host_is_self = FALSE;
	} else if (net_addr2ip(host, &ip) == 0) {
		proxy_host_is_self =
			auth_request_proxy_ip_is_self(request, &ip);
	} else {
		/* asynchronous host lookup */
		return auth_request_proxy_host_lookup(request, host, callback);
	}

	auth_request_proxy_finish_ip(request, proxy_host_is_self);
	return 1;
}

void auth_request_proxy_finish_failure(struct auth_request *request)
{
	/* drop all proxying fields */
	auth_fields_remove(request->extra_fields, "proxy");
	auth_fields_remove(request->extra_fields, "proxy_maybe");
	auth_fields_remove(request->extra_fields, "proxy_always");
	auth_fields_remove(request->extra_fields, "host");
	auth_fields_remove(request->extra_fields, "port");
	auth_fields_remove(request->extra_fields, "destuser");
}

static void log_password_failure(struct auth_request *request,
				 const char *plain_password,
				 const char *crypted_password,
				 const char *scheme, const char *user,
				 const char *subsystem)
{
	static bool scheme_ok = FALSE;
	string_t *str = t_str_new(256);
	const char *working_scheme;

	str_printfa(str, "%s(%s) != '%s'", scheme,
		    plain_password, crypted_password);

	if (!scheme_ok) {
		/* perhaps the scheme is wrong - see if we can find
		   a working one */
		working_scheme = password_scheme_detect(plain_password,
							crypted_password, user);
		if (working_scheme != NULL) {
			str_printfa(str, ", try %s scheme instead",
				    working_scheme);
		}
	}

	auth_request_log_debug(request, subsystem, "%s", str_c(str));
}

void auth_request_log_password_mismatch(struct auth_request *request,
					const char *subsystem)
{
	string_t *str;
	const char *log_type = request->set->verbose_passwords;

	if (strcmp(log_type, "no") == 0) {
		auth_request_log_info(request, subsystem, "Password mismatch");
		return;
	}

	str = t_str_new(128);
	get_log_prefix(str, request, subsystem);
	str_append(str, "Password mismatch ");

	if (strcmp(log_type, "plain") == 0) {
		str_printfa(str, "(given password: %s)",
			    request->mech_password);
	} else if (strcmp(log_type, "sha1") == 0) {
		unsigned char sha1[SHA1_RESULTLEN];

		sha1_get_digest(request->mech_password,
				strlen(request->mech_password), sha1);
		str_printfa(str, "(SHA1 of given password: %s)",
			    binary_to_hex(sha1, sizeof(sha1)));
	} else {
		i_unreached();
	}

	i_info("%s", str_c(str));
}

int auth_request_password_verify(struct auth_request *request,
				 const char *plain_password,
				 const char *crypted_password,
				 const char *scheme, const char *subsystem)
{
	const unsigned char *raw_password;
	size_t raw_password_size;
	const char *error;
	int ret;

	if (request->skip_password_check) {
<<<<<<< HEAD
		/* currently this can happen only with master logins */
=======
		/* passdb continue* rule after a successful authentication */
>>>>>>> 5cfbe9a3
		return 1;
	}

	if (request->passdb->set->deny) {
		/* this is a deny database, we don't care about the password */
		return 0;
	}

	if (auth_fields_exists(request->extra_fields, "nopassword")) {
		auth_request_log_debug(request, subsystem,
				       "Allowing any password");
		return 1;
	}

	ret = password_decode(crypted_password, scheme,
			      &raw_password, &raw_password_size, &error);
	if (ret <= 0) {
		if (ret < 0) {
			auth_request_log_error(request, subsystem,
				"Password data is not valid for scheme %s: %s",
				scheme, error);
		} else {
			auth_request_log_error(request, subsystem,
					       "Unknown scheme %s", scheme);
		}
		return -1;
	}

	/* Use original_username since it may be important for some
	   password schemes (eg. digest-md5). Otherwise the username is used
	   only for logging purposes. */
	ret = password_verify(plain_password, request->original_username,
			      scheme, raw_password, raw_password_size, &error);
	if (ret < 0) {
		const char *password_str = request->set->debug_passwords ?
			t_strdup_printf(" '%s'", crypted_password) : "";
		auth_request_log_error(request, subsystem,
				       "Invalid password%s in passdb: %s",
				       password_str, error);
	} else if (ret == 0) {
		auth_request_log_password_mismatch(request, subsystem);
	}
	if (ret <= 0 && request->set->debug_passwords) T_BEGIN {
		log_password_failure(request, plain_password,
				     crypted_password, scheme,
				     request->original_username,
				     subsystem);
	} T_END;
	return ret;
}

static const char *
escape_none(const char *string,
	    const struct auth_request *request ATTR_UNUSED)
{
	return string;
}

const char *
auth_request_str_escape(const char *string,
			const struct auth_request *request ATTR_UNUSED)
{
	return str_escape(string);
}

const struct var_expand_table auth_request_var_expand_static_tab[] = {
	{ 'u', NULL, "user" },
	{ 'n', NULL, "username" },
	{ 'd', NULL, "domain" },
	{ 's', NULL, "service" },
	{ 'h', NULL, "home" },
	{ 'l', NULL, "lip" },
	{ 'r', NULL, "rip" },
	{ 'p', NULL, "pid" },
	{ 'w', NULL, "password" },
	{ '!', NULL, NULL },
	{ 'm', NULL, "mech" },
	{ 'c', NULL, "secured" },
	{ 'a', NULL, "lport" },
	{ 'b', NULL, "rport" },
	{ 'k', NULL, "cert" },
	{ '\0', NULL, "login_user" },
	{ '\0', NULL, "login_username" },
	{ '\0', NULL, "login_domain" },
	{ '\0', NULL, "session" },
	{ '\0', NULL, NULL }
};

struct var_expand_table *
auth_request_get_var_expand_table_full(const struct auth_request *auth_request,
				       auth_request_escape_func_t *escape_func,
				       unsigned int *count)
{
	const unsigned int auth_count =
		N_ELEMENTS(auth_request_var_expand_static_tab);
	struct var_expand_table *tab, *ret_tab;

	if (escape_func == NULL)
		escape_func = escape_none;

	/* keep the extra fields at the beginning. the last static_tab field
	   contains the ending NULL-fields. */
	tab = ret_tab = t_malloc((*count + auth_count) * sizeof(*tab));
	memset(tab, 0, *count * sizeof(*tab));
	tab += *count;
	*count += auth_count;

	memcpy(tab, auth_request_var_expand_static_tab,
	       auth_count * sizeof(*tab));

	tab[0].value = escape_func(auth_request->user, auth_request);
	tab[1].value = escape_func(t_strcut(auth_request->user, '@'),
				   auth_request);
	tab[2].value = strchr(auth_request->user, '@');
	if (tab[2].value != NULL)
		tab[2].value = escape_func(tab[2].value+1, auth_request);
	tab[3].value = auth_request->service;
	/* tab[4] = we have no home dir */
	if (auth_request->local_ip.family != 0)
		tab[5].value = net_ip2addr(&auth_request->local_ip);
	if (auth_request->remote_ip.family != 0)
		tab[6].value = net_ip2addr(&auth_request->remote_ip);
	tab[7].value = dec2str(auth_request->client_pid);
	if (auth_request->mech_password != NULL) {
		tab[8].value = escape_func(auth_request->mech_password,
					   auth_request);
	}
	if (auth_request->userdb_lookup) {
		tab[9].value = auth_request->userdb == NULL ? "" :
			dec2str(auth_request->userdb->userdb->id);
	} else {
		tab[9].value = auth_request->passdb == NULL ? "" :
			dec2str(auth_request->passdb->passdb->id);
	}
	tab[10].value = auth_request->mech_name == NULL ? "" :
		auth_request->mech_name;
	tab[11].value = auth_request->secured ? "secured" : "";
	tab[12].value = dec2str(auth_request->local_port);
	tab[13].value = dec2str(auth_request->remote_port);
	tab[14].value = auth_request->valid_client_cert ? "valid" : "";

	if (auth_request->requested_login_user != NULL) {
		const char *login_user = auth_request->requested_login_user;

		tab[15].value = escape_func(login_user, auth_request);
		tab[16].value = escape_func(t_strcut(login_user, '@'),
					    auth_request);
		tab[17].value = strchr(login_user, '@');
		if (tab[17].value != NULL) {
			tab[17].value = escape_func(tab[17].value+1,
						    auth_request);
		}
	}
	tab[18].value = auth_request->session_id == NULL ? NULL :
		escape_func(auth_request->session_id, auth_request);
	return ret_tab;
}

const struct var_expand_table *
auth_request_get_var_expand_table(const struct auth_request *auth_request,
				  auth_request_escape_func_t *escape_func)
{
	unsigned int count = 0;

	return auth_request_get_var_expand_table_full(auth_request, escape_func,
						      &count);
}

static void get_log_prefix(string_t *str, struct auth_request *auth_request,
			   const char *subsystem)
{
#define MAX_LOG_USERNAME_LEN 64
	const char *ip;

	str_append(str, subsystem);
	str_append_c(str, '(');

	if (auth_request->user == NULL)
		str_append(str, "?");
	else {
		str_sanitize_append(str, auth_request->user,
				    MAX_LOG_USERNAME_LEN);
	}

	ip = net_ip2addr(&auth_request->remote_ip);
	if (ip != NULL) {
		str_append_c(str, ',');
		str_append(str, ip);
	}
	if (auth_request->requested_login_user != NULL)
		str_append(str, ",master");
	if (auth_request->session_id != NULL)
		str_printfa(str, ",<%s>", auth_request->session_id);
	str_append(str, "): ");
}

static const char * ATTR_FORMAT(3, 0)
get_log_str(struct auth_request *auth_request, const char *subsystem,
	    const char *format, va_list va)
{
	string_t *str;

	str = t_str_new(128);
	get_log_prefix(str, auth_request, subsystem);
	str_vprintfa(str, format, va);
	return str_c(str);
}

void auth_request_log_debug(struct auth_request *auth_request,
			    const char *subsystem,
			    const char *format, ...)
{
	va_list va;

	if (!auth_request->set->debug)
		return;

	va_start(va, format);
	T_BEGIN {
		i_debug("%s", get_log_str(auth_request, subsystem, format, va));
	} T_END;
	va_end(va);
}

void auth_request_log_info(struct auth_request *auth_request,
			   const char *subsystem,
			   const char *format, ...)
{
	va_list va;

	if (!auth_request->set->verbose)
		return;

	va_start(va, format);
	T_BEGIN {
		i_info("%s", get_log_str(auth_request, subsystem, format, va));
	} T_END;
	va_end(va);
}

void auth_request_log_warning(struct auth_request *auth_request,
			      const char *subsystem,
			      const char *format, ...)
{
	va_list va;

	va_start(va, format);
	T_BEGIN {
		i_warning("%s", get_log_str(auth_request, subsystem, format, va));
	} T_END;
	va_end(va);
}

void auth_request_log_error(struct auth_request *auth_request,
			    const char *subsystem,
			    const char *format, ...)
{
	va_list va;

	va_start(va, format);
	T_BEGIN {
		i_error("%s", get_log_str(auth_request, subsystem, format, va));
	} T_END;
	va_end(va);
}

void auth_request_refresh_last_access(struct auth_request *request)
{
	request->last_access = ioloop_time;
	if (request->to_abort != NULL)
		timeout_reset(request->to_abort);
}<|MERGE_RESOLUTION|>--- conflicted
+++ resolved
@@ -324,11 +324,7 @@
 		request->requested_login_user = p_strdup(request->pool, value);
 	else if (strcmp(key, "successful") == 0)
 		request->successful = TRUE;
-<<<<<<< HEAD
-	else if (strcmp(key, "skip_password_check") == 0)
-=======
 	else if (strcmp(key, "skip-password-check") == 0)
->>>>>>> 5cfbe9a3
 		request->skip_password_check = TRUE;
 	else if (strcmp(key, "mech") == 0)
 		request->mech_name = p_strdup(request->pool, value);
@@ -1730,11 +1726,7 @@
 	int ret;
 
 	if (request->skip_password_check) {
-<<<<<<< HEAD
-		/* currently this can happen only with master logins */
-=======
 		/* passdb continue* rule after a successful authentication */
->>>>>>> 5cfbe9a3
 		return 1;
 	}
 
