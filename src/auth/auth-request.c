/* Copyright (c) 2002-2008 Dovecot authors, see the included COPYING file */

#include "common.h"
#include "ioloop.h"
#include "buffer.h"
#include "hash.h"
#include "hex-binary.h"
#include "str.h"
#include "safe-memset.h"
#include "str-sanitize.h"
#include "strescape.h"
#include "var-expand.h"
#include "auth-cache.h"
#include "auth-request.h"
#include "auth-client-connection.h"
#include "auth-master-connection.h"
#include "passdb.h"
#include "passdb-blocking.h"
#include "userdb-blocking.h"
#include "passdb-cache.h"
#include "password-scheme.h"

#include <stdlib.h>
#include <sys/stat.h>

struct auth_request *
auth_request_new(struct auth *auth, const struct mech_module *mech,
		 mech_callback_t *callback, void *context)
{
	struct auth_request *request;

	request = mech->auth_new();
	request->state = AUTH_REQUEST_STATE_NEW;
	request->passdb = auth->passdbs;
	request->userdb = auth->userdbs;

	request->refcount = 1;
	request->last_access = ioloop_time;

	request->auth = auth;
	request->mech = mech;
	request->callback = callback;
	request->context = context;
	return request;
}

struct auth_request *auth_request_new_dummy(struct auth *auth)
{
	struct auth_request *auth_request;
	pool_t pool;

	pool = pool_alloconly_create("auth_request", 1024);
	auth_request = p_new(pool, struct auth_request, 1);
	auth_request->pool = pool;

	auth_request->refcount = 1;
	auth_request->last_access = ioloop_time;
	auth_request->auth = auth;
	auth_request->passdb = auth->passdbs;
	auth_request->userdb = auth->userdbs;

	return auth_request;
}

void auth_request_success(struct auth_request *request,
			  const void *data, size_t data_size)
{
	i_assert(request->state == AUTH_REQUEST_STATE_MECH_CONTINUE);

	if (request->passdb_failure) {
		/* password was valid, but some other check failed. */
		auth_request_fail(request);
		return;
	}

	request->state = AUTH_REQUEST_STATE_FINISHED;
	request->successful = TRUE;
	request->last_access = ioloop_time;
	request->callback(request, AUTH_CLIENT_RESULT_SUCCESS,
			  data, data_size);
}

void auth_request_fail(struct auth_request *request)
{
	i_assert(request->state == AUTH_REQUEST_STATE_MECH_CONTINUE);

	request->state = AUTH_REQUEST_STATE_FINISHED;
	request->last_access = ioloop_time;
	request->callback(request, AUTH_CLIENT_RESULT_FAILURE, NULL, 0);
}

void auth_request_internal_failure(struct auth_request *request)
{
	request->internal_failure = TRUE;
	auth_request_fail(request);
}

void auth_request_ref(struct auth_request *request)
{
	request->refcount++;
}

void auth_request_unref(struct auth_request **_request)
{
	struct auth_request *request = *_request;

	*_request = NULL;
	i_assert(request->refcount > 0);
	if (--request->refcount > 0)
		return;

	if (request->mech != NULL)
		request->mech->auth_free(request);
	else
		pool_unref(&request->pool);
}

void auth_request_export(struct auth_request *request,
			 struct auth_stream_reply *reply)
{
	auth_stream_reply_add(reply, "user", request->user);
	auth_stream_reply_add(reply, "service", request->service);

        if (request->master_user != NULL) {
<<<<<<< HEAD
                str_append(str, "\tmaster_user=");
                str_append(str, request->master_user);
=======
		auth_stream_reply_add(reply, "master_user",
				      request->master_user);
>>>>>>> a9d5009b
        }

	if (request->local_ip.family != 0) {
		auth_stream_reply_add(reply, "lip",
				      net_ip2addr(&request->local_ip));
	}
	if (request->remote_ip.family != 0) {
		auth_stream_reply_add(reply, "rip",
				      net_ip2addr(&request->remote_ip));
	}
	if (request->local_port != 0) {
		auth_stream_reply_add(reply, "lport",
				      dec2str(request->local_port));
	}
	if (request->remote_port != 0) {
		auth_stream_reply_add(reply, "rport",
				      dec2str(request->remote_port));
	}
	if (request->secured)
<<<<<<< HEAD
		str_append(str, "\tsecured=1");
	if (request->skip_password_check)
		str_append(str, "\tskip_password_check=1");
=======
		auth_stream_reply_add(reply, "secured", "1");
	if (request->skip_password_check)
		auth_stream_reply_add(reply, "skip_password_check", "1");
>>>>>>> a9d5009b
}

bool auth_request_import(struct auth_request *request,
			 const char *key, const char *value)
{
	if (strcmp(key, "user") == 0)
		request->user = p_strdup(request->pool, value);
	else if (strcmp(key, "master_user") == 0)
		request->master_user = p_strdup(request->pool, value);
	else if (strcmp(key, "cert_username") == 0) {
		if (request->auth->ssl_username_from_cert) {
			/* get username from SSL certificate. it overrides
			   the username given by the auth mechanism. */
			request->user = p_strdup(request->pool, value);
			request->cert_username = TRUE;
		}
	} else if (strcmp(key, "service") == 0)
		request->service = p_strdup(request->pool, value);
	else if (strcmp(key, "lip") == 0)
		net_addr2ip(value, &request->local_ip);
	else if (strcmp(key, "rip") == 0)
		net_addr2ip(value, &request->remote_ip);
	else if (strcmp(key, "lport") == 0)
		request->local_port = atoi(value);
	else if (strcmp(key, "rport") == 0)
		request->remote_port = atoi(value);
	else if (strcmp(key, "secured") == 0)
		request->secured = TRUE;
	else if (strcmp(key, "nologin") == 0)
		request->no_login = TRUE;
	else if (strcmp(key, "skip_password_check") == 0) {
		i_assert(request->master_user !=  NULL);
		request->skip_password_check = TRUE;
	} else
		return FALSE;

	return TRUE;
}

void auth_request_initial(struct auth_request *request,
			  const unsigned char *data, size_t data_size)
{
	i_assert(request->state == AUTH_REQUEST_STATE_NEW);

	request->state = AUTH_REQUEST_STATE_MECH_CONTINUE;
	request->mech->auth_initial(request, data, data_size);
}

void auth_request_continue(struct auth_request *request,
			   const unsigned char *data, size_t data_size)
{
	i_assert(request->state == AUTH_REQUEST_STATE_MECH_CONTINUE);

	request->last_access = ioloop_time;
	request->mech->auth_continue(request, data, data_size);
}

static void auth_request_save_cache(struct auth_request *request,
				    enum passdb_result result)
{
	struct passdb_module *passdb = request->passdb->passdb;
	const char *extra_fields;
	string_t *str;

	switch (result) {
	case PASSDB_RESULT_USER_UNKNOWN:
	case PASSDB_RESULT_PASSWORD_MISMATCH:
	case PASSDB_RESULT_OK:
	case PASSDB_RESULT_SCHEME_NOT_AVAILABLE:
		/* can be cached */
		break;
	case PASSDB_RESULT_USER_DISABLED:
	case PASSDB_RESULT_PASS_EXPIRED:
		/* FIXME: we can't cache this now, or cache lookup would
		   return success. */
		return;
	case PASSDB_RESULT_INTERNAL_FAILURE:
		i_unreached();
	}

	extra_fields = request->extra_fields == NULL ? NULL :
		auth_stream_reply_export(request->extra_fields);

	if (passdb_cache == NULL)
		return;

	if (passdb->cache_key == NULL)
		return;

	if (result < 0) {
		/* lookup failed. */
		if (result == PASSDB_RESULT_USER_UNKNOWN) {
			auth_cache_insert(passdb_cache, request,
					  passdb->cache_key, "", FALSE);
		}
		return;
	}

	if (!request->no_password && request->passdb_password == NULL) {
		/* passdb didn't provide the correct password */
		if (result != PASSDB_RESULT_OK ||
		    request->mech_password == NULL)
			return;

		/* we can still cache valid password lookups though.
		   strdup() it so that mech_password doesn't get
		   cleared too early. */
		request->passdb_password =
			p_strconcat(request->pool, "{plain}",
				    request->mech_password, NULL);
	}

	/* save all except the currently given password in cache */
	str = t_str_new(256);
	if (request->passdb_password != NULL) {
		if (*request->passdb_password != '{') {
			/* cached passwords must have a known scheme */
			str_append_c(str, '{');
			str_append(str, passdb->default_pass_scheme);
			str_append_c(str, '}');
		}
		if (strchr(request->passdb_password, '\t') != NULL)
			i_panic("%s: Password contains TAB", request->user);
		if (strchr(request->passdb_password, '\n') != NULL)
			i_panic("%s: Password contains LF", request->user);
		str_append(str, request->passdb_password);
	}

	if (extra_fields != NULL && *extra_fields != '\0') {
		str_append_c(str, '\t');
		str_append(str, extra_fields);
	}
	if (request->extra_cache_fields != NULL) {
		extra_fields =
			auth_stream_reply_export(request->extra_cache_fields);
		if (*extra_fields != '\0') {
			str_append_c(str, '\t');
			str_append(str, extra_fields);
		}
	}
	auth_cache_insert(passdb_cache, request, passdb->cache_key, str_c(str),
			  result == PASSDB_RESULT_OK);
}

static bool auth_request_master_lookup_finish(struct auth_request *request)
{
	if (request->passdb_failure)
		return TRUE;

	/* master login successful. update user and master_user variables. */
	auth_request_log_info(request, "passdb", "Master user logging in as %s",
			      request->requested_login_user);

	request->master_user = request->user;
	request->user = request->requested_login_user;
	request->requested_login_user = NULL;

	request->skip_password_check = TRUE;
	request->passdb_password = NULL;

	if (!request->passdb->pass) {
		/* skip the passdb lookup, we're authenticated now. */
		return TRUE;
	}

	/* the authentication continues with passdb lookup for the
	   requested_login_user. */
	request->passdb = request->auth->passdbs;
	return FALSE;
}

static bool
auth_request_handle_passdb_callback(enum passdb_result *result,
				    struct auth_request *request)
{
	if (request->passdb_password != NULL) {
		safe_memset(request->passdb_password, 0,
			    strlen(request->passdb_password));
	}

	if (request->passdb->deny && *result != PASSDB_RESULT_USER_UNKNOWN) {
		/* deny passdb. we can get through this step only if the
		   lookup returned that user doesn't exist in it. internal
		   errors are fatal here. */
		if (*result != PASSDB_RESULT_INTERNAL_FAILURE) {
			auth_request_log_info(request, "passdb",
					      "User found from deny passdb");
			*result = PASSDB_RESULT_USER_DISABLED;
		}
	} else if (*result == PASSDB_RESULT_OK) {
		/* success */
		if (request->requested_login_user != NULL) {
			/* this was a master user lookup. */
			if (!auth_request_master_lookup_finish(request))
				return FALSE;
		} else {
			if (request->passdb->pass) {
				/* this wasn't the final passdb lookup,
				   continue to next passdb */
				request->passdb = request->passdb->next;
				request->passdb_password = NULL;
				return FALSE;
			}
		}
	} else if (*result == PASSDB_RESULT_PASS_EXPIRED) {
		if (request->extra_fields == NULL) {
			request->extra_fields =
				auth_stream_reply_init(request->pool);
		}
	        auth_stream_reply_add(request->extra_fields, "reason",
				      "Password expired");
	} else if (request->passdb->next != NULL &&
		   *result != PASSDB_RESULT_USER_DISABLED) {
		/* try next passdb. */
                request->passdb = request->passdb->next;
		request->passdb_password = NULL;

                if (*result == PASSDB_RESULT_INTERNAL_FAILURE) {
			/* remember that we have had an internal failure. at
			   the end return internal failure if we couldn't
			   successfully login. */
			request->passdb_internal_failure = TRUE;
		}
		if (request->extra_fields != NULL)
			auth_stream_reply_reset(request->extra_fields);

		return FALSE;
	} else if (request->passdb_internal_failure) {
		/* last passdb lookup returned internal failure. it may have
		   had the correct password, so return internal failure
		   instead of plain failure. */
		*result = PASSDB_RESULT_INTERNAL_FAILURE;
	}

	return TRUE;
}

static void
auth_request_verify_plain_callback_finish(enum passdb_result result,
					  struct auth_request *request)
{
	if (!auth_request_handle_passdb_callback(&result, request)) {
		/* try next passdb */
		auth_request_verify_plain(request, request->mech_password,
			request->private_callback.verify_plain);
	} else {
		auth_request_ref(request);
		request->private_callback.verify_plain(result, request);
		safe_memset(request->mech_password, 0,
			    strlen(request->mech_password));
		auth_request_unref(&request);
	}
}

void auth_request_verify_plain_callback(enum passdb_result result,
					struct auth_request *request)
{
	i_assert(request->state == AUTH_REQUEST_STATE_PASSDB);

	request->state = AUTH_REQUEST_STATE_MECH_CONTINUE;

	if (result != PASSDB_RESULT_INTERNAL_FAILURE)
		auth_request_save_cache(request, result);
	else {
		/* lookup failed. if we're looking here only because the
		   request was expired in cache, fallback to using cached
		   expired record. */
		const char *cache_key = request->passdb->passdb->cache_key;

		if (passdb_cache_verify_plain(request, cache_key,
					      request->mech_password,
					      &result, TRUE)) {
			auth_request_log_info(request, "passdb",
				"Fallbacking to expired data from cache");
		}
	}

	auth_request_verify_plain_callback_finish(result, request);
}

static bool password_has_illegal_chars(const char *password)
{
	for (; *password != '\0'; password++) {
		switch (*password) {
		case '\001':
		case '\t':
		case '\r':
		case '\n':
			/* these characters have a special meaning in internal
			   protocols, make sure the password doesn't
			   accidentally get there unescaped. */
			return TRUE;
		}
	}
	return FALSE;
}

void auth_request_verify_plain(struct auth_request *request,
			       const char *password,
			       verify_plain_callback_t *callback)
{
	struct passdb_module *passdb;
	enum passdb_result result;
	const char *cache_key;

	i_assert(request->state == AUTH_REQUEST_STATE_MECH_CONTINUE);

        if (request->passdb == NULL) {
                /* no masterdbs, master logins not supported */
                i_assert(request->requested_login_user != NULL);
		auth_request_log_info(request, "passdb",
			"Attempted master login with no master passdbs");
		callback(PASSDB_RESULT_USER_UNKNOWN, request);
		return;
	}

	if (password_has_illegal_chars(password)) {
		auth_request_log_info(request, "passdb",
			"Attempted login with password having illegal chars");
		callback(PASSDB_RESULT_USER_UNKNOWN, request);
		return;
	}

        passdb = request->passdb->passdb;
	if (request->mech_password == NULL)
		request->mech_password = p_strdup(request->pool, password);
	else
		i_assert(request->mech_password == password);
	request->private_callback.verify_plain = callback;

	cache_key = passdb_cache == NULL ? NULL : passdb->cache_key;
	if (passdb_cache_verify_plain(request, cache_key, password,
				      &result, FALSE)) {
		auth_request_verify_plain_callback_finish(result, request);
		return;
	}

	request->state = AUTH_REQUEST_STATE_PASSDB;
	request->credentials_scheme = NULL;

	if (passdb->blocking)
		passdb_blocking_verify_plain(request);
	else {
		passdb->iface.verify_plain(request, password,
					   auth_request_verify_plain_callback);
	}
}

static void
auth_request_lookup_credentials_finish(enum passdb_result result,
				       const unsigned char *credentials,
				       size_t size,
				       struct auth_request *request)
{
	if (!auth_request_handle_passdb_callback(&result, request)) {
		/* try next passdb */
		auth_request_lookup_credentials(request,
			request->credentials_scheme,
                	request->private_callback.lookup_credentials);
	} else {
		if (request->auth->verbose_debug_passwords &&
		    result == PASSDB_RESULT_OK) {
			auth_request_log_debug(request, "password",
				"Credentials: %s",
				binary_to_hex(credentials, size));
		}
		request->private_callback.
			lookup_credentials(result, credentials, size, request);
	}
}

void auth_request_lookup_credentials_callback(enum passdb_result result,
					      const unsigned char *credentials,
					      size_t size,
					      struct auth_request *request)
{
	const char *cache_cred, *cache_scheme;

	i_assert(request->state == AUTH_REQUEST_STATE_PASSDB);

	request->state = AUTH_REQUEST_STATE_MECH_CONTINUE;

	if (result != PASSDB_RESULT_INTERNAL_FAILURE)
		auth_request_save_cache(request, result);
	else {
		/* lookup failed. if we're looking here only because the
		   request was expired in cache, fallback to using cached
		   expired record. */
		const char *cache_key = request->passdb->passdb->cache_key;

		if (passdb_cache_lookup_credentials(request, cache_key,
						    &cache_cred, &cache_scheme,
						    &result, TRUE)) {
			auth_request_log_info(request, "passdb",
				"Fallbacking to expired data from cache");
		}
		if (result == PASSDB_RESULT_OK) {
			if (!passdb_get_credentials(request, cache_cred,
						    cache_scheme,
						    &credentials, &size))
				result = PASSDB_RESULT_SCHEME_NOT_AVAILABLE;
		}
	}

	auth_request_lookup_credentials_finish(result, credentials, size,
					       request);
}

void auth_request_lookup_credentials(struct auth_request *request,
				     const char *scheme,
				     lookup_credentials_callback_t *callback)
{
	struct passdb_module *passdb = request->passdb->passdb;
	const char *cache_key, *cache_cred, *cache_scheme;
	const unsigned char *credentials;
	size_t size;
	enum passdb_result result;

	i_assert(request->state == AUTH_REQUEST_STATE_MECH_CONTINUE);

	request->credentials_scheme = p_strdup(request->pool, scheme);
	request->private_callback.lookup_credentials = callback;

	cache_key = passdb_cache == NULL ? NULL : passdb->cache_key;
	if (cache_key != NULL) {
		if (passdb_cache_lookup_credentials(request, cache_key,
						    &cache_cred, &cache_scheme,
						    &result, FALSE)) {
			if (result == PASSDB_RESULT_OK &&
			    !passdb_get_credentials(request, cache_cred,
						    cache_scheme,
						    &credentials, &size))
				result = PASSDB_RESULT_SCHEME_NOT_AVAILABLE;
			auth_request_lookup_credentials_finish(
				result, credentials, size, request);
			return;
		}
	}

	request->state = AUTH_REQUEST_STATE_PASSDB;

	if (passdb->iface.lookup_credentials == NULL) {
		/* this passdb doesn't support credentials */
		auth_request_lookup_credentials_callback(
			PASSDB_RESULT_SCHEME_NOT_AVAILABLE, NULL, 0, request);
	} else if (passdb->blocking) {
		passdb_blocking_lookup_credentials(request);
	} else {
		passdb->iface.lookup_credentials(request,
			auth_request_lookup_credentials_callback);
	}
}

void auth_request_set_credentials(struct auth_request *request,
				  const char *scheme, const char *data,
				  set_credentials_callback_t *callback)
{
	struct passdb_module *passdb = request->passdb->passdb;
	const char *cache_key, *new_credentials;

	cache_key = passdb_cache == NULL ? NULL : passdb->cache_key;
	if (cache_key != NULL)
		auth_cache_remove(passdb_cache, request, cache_key);

	request->private_callback.set_credentials = callback;

	new_credentials = t_strdup_printf("{%s}%s", scheme, data);
	if (passdb->blocking)
		passdb_blocking_set_credentials(request, new_credentials);
	else if (passdb->iface.set_credentials != NULL) {
		passdb->iface.set_credentials(request, new_credentials,
					      callback);
	} else {
		/* this passdb doesn't support credentials update */
		callback(PASSDB_RESULT_INTERNAL_FAILURE, request);
	}
}

static void auth_request_userdb_save_cache(struct auth_request *request,
					   enum userdb_result result)
{
	struct userdb_module *userdb = request->userdb->userdb;
	const char *str;

	if (passdb_cache == NULL || userdb->cache_key == NULL)
		return;

	str = result == USERDB_RESULT_USER_UNKNOWN ? "" :
		auth_stream_reply_export(request->userdb_reply);
	/* last_success has no meaning with userdb */
	auth_cache_insert(passdb_cache, request, userdb->cache_key, str, FALSE);
}

static bool auth_request_lookup_user_cache(struct auth_request *request,
					   const char *key,
					   struct auth_stream_reply **reply_r,
					   enum userdb_result *result_r,
					   bool use_expired)
{
	const char *value;
	struct auth_cache_node *node;
	bool expired;

	value = auth_cache_lookup(passdb_cache, request, key, &node,
				  &expired);
	if (value == NULL || (expired && !use_expired))
		return FALSE;

	if (*value == '\0') {
		/* negative cache entry */
		*result_r = USERDB_RESULT_USER_UNKNOWN;
		*reply_r = auth_stream_reply_init(request->pool);
		return TRUE;
	}

	*result_r = USERDB_RESULT_OK;
	*reply_r = auth_stream_reply_init(request->pool);
	auth_stream_reply_import(*reply_r, value);
	return TRUE;
}

void auth_request_userdb_callback(enum userdb_result result,
				  struct auth_request *request)
{
	struct userdb_module *userdb = request->userdb->userdb;

	if (result != USERDB_RESULT_OK && request->userdb->next != NULL) {
		/* try next userdb. */
		if (result == USERDB_RESULT_INTERNAL_FAILURE)
			request->userdb_internal_failure = TRUE;

		request->userdb = request->userdb->next;
		auth_request_lookup_user(request,
					 request->private_callback.userdb);
		return;
	}

	if (request->userdb_internal_failure && result != USERDB_RESULT_OK) {
		/* one of the userdb lookups failed. the user might have been
		   in there, so this is an internal failure */
		result = USERDB_RESULT_INTERNAL_FAILURE;
	} else if (result == USERDB_RESULT_USER_UNKNOWN &&
		   request->client_pid != 0) {
		/* this was an actual login attempt, the user should
		   have been found. */
		auth_request_log_error(request, "userdb",
				       "user not found from userdb");
	}

	if (result != USERDB_RESULT_INTERNAL_FAILURE)
		auth_request_userdb_save_cache(request, result);
	else if (passdb_cache != NULL && userdb->cache_key != NULL) {
		/* lookup failed. if we're looking here only because the
		   request was expired in cache, fallback to using cached
		   expired record. */
		const char *cache_key = userdb->cache_key;
		struct auth_stream_reply *reply;

		if (auth_request_lookup_user_cache(request, cache_key, &reply,
						   &result, TRUE)) {
			request->userdb_reply = reply;
			auth_request_log_info(request, "userdb",
				"Fallbacking to expired data from cache");
		}
	}

        request->private_callback.userdb(result, request);
}

void auth_request_lookup_user(struct auth_request *request,
			      userdb_callback_t *callback)
{
	struct userdb_module *userdb = request->userdb->userdb;
	const char *cache_key;

	request->private_callback.userdb = callback;
	request->userdb_lookup = TRUE;

	/* (for now) auth_cache is shared between passdb and userdb */
	cache_key = passdb_cache == NULL ? NULL : userdb->cache_key;
	if (cache_key != NULL) {
		struct auth_stream_reply *reply;
		enum userdb_result result;

		if (auth_request_lookup_user_cache(request, cache_key, &reply,
						   &result, FALSE)) {
			request->userdb_reply = reply;
			request->private_callback.userdb(result, request);
			return;
		}
	}

	if (userdb->blocking)
		userdb_blocking_lookup(request);
	else
		userdb->iface->lookup(request, auth_request_userdb_callback);
}

static char *
auth_request_fix_username(struct auth_request *request, const char *username,
                          const char **error_r)
{
	unsigned char *p;
        char *user;

	if (strchr(username, '@') == NULL &&
	    request->auth->default_realm != NULL) {
		user = p_strconcat(request->pool, username, "@",
                                   request->auth->default_realm, NULL);
	} else {
		user = p_strdup(request->pool, username);
	}

        for (p = (unsigned char *)user; *p != '\0'; p++) {
		if (request->auth->username_translation[*p & 0xff] != 0)
			*p = request->auth->username_translation[*p & 0xff];
		if (request->auth->username_chars[*p & 0xff] == 0) {
			*error_r = t_strdup_printf(
				"Username contains disallowed character: "
				"0x%02x", *p);
			return NULL;
		}
	}

	if (request->auth->username_format != NULL) {
		/* username format given, put it through variable expansion.
		   we'll have to temporarily replace request->user to get
		   %u to be the wanted username */
		const struct var_expand_table *table;
		char *old_username;
		string_t *dest;

		old_username = request->user;
		request->user = user;

		dest = t_str_new(256);
		table = auth_request_get_var_expand_table(request,
						auth_request_str_escape);
		var_expand(dest, request->auth->username_format, table);
		user = p_strdup(request->pool, str_c(dest));

		request->user = old_username;
	}

        return user;
}

bool auth_request_set_username(struct auth_request *request,
			       const char *username, const char **error_r)
{
	const char *p, *login_username = NULL;

	if (request->auth->master_user_separator != '\0' &&
	    !request->userdb_lookup) {
		/* check if the username contains a master user */
		p = strchr(username, request->auth->master_user_separator);
		if (p != NULL) {
			/* it does, set it. */
			login_username = t_strdup_until(username, p);

			/* username is the master user */
			username = p + 1;
		}
	}

	if (request->original_username == NULL) {
		/* the username may change later, but we need to use this
		   username when verifying at least DIGEST-MD5 password. */
		request->original_username = p_strdup(request->pool, username);
	}
	if (request->cert_username) {
		/* cert_username overrides the username given by
		   authentication mechanism. */
		return TRUE;
	}

	if (*username == '\0') {
		/* Some PAM plugins go nuts with empty usernames */
		*error_r = "Empty username";
		return FALSE;
	}

        request->user = auth_request_fix_username(request, username, error_r);
	if (request->user == NULL) {
		auth_request_log_debug(request, "auth",
			"Invalid username: %s", str_sanitize(username, 128));
		return FALSE;
	}
	if (request->translated_username == NULL) {
		/* similar to original_username, but after translations */
		request->translated_username = request->user;
	}

	if (login_username != NULL) {
		if (!auth_request_set_login_username(request,
						     login_username,
						     error_r))
			return FALSE;
	}
	return TRUE;
}

bool auth_request_set_login_username(struct auth_request *request,
                                     const char *username,
                                     const char **error_r)
{
        i_assert(*username != '\0');

	if (strcmp(username, request->user) == 0) {
		/* The usernames are the same, we don't really wish to log
		   in as someone else */
		return TRUE;
	}

        /* lookup request->user from masterdb first */
        request->passdb = request->auth->masterdbs;

        request->requested_login_user =
                auth_request_fix_username(request, username, error_r);
	return request->requested_login_user != NULL;
}

static int is_ip_in_network(const char *network, const struct ip_addr *ip)
{
	const uint32_t *ip1, *ip2;
	struct ip_addr src_ip, net_ip;
	const char *p;
	unsigned int max_bits, bits, pos, i;
	uint32_t mask;

	if (net_ipv6_mapped_ipv4_convert(ip, &src_ip) == 0)
		ip = &src_ip;

	max_bits = IPADDR_IS_V4(ip) ? 32 : 128;
	p = strchr(network, '/');
	if (p == NULL) {
		/* full IP address must match */
		bits = max_bits;
	} else {
		/* get the network mask */
		network = t_strdup_until(network, p);
		bits = strtoul(p+1, NULL, 10);
		if (bits > max_bits)
			bits = max_bits;
	}

	if (net_addr2ip(network, &net_ip) < 0)
		return -1;

	if (IPADDR_IS_V4(ip) != IPADDR_IS_V4(&net_ip)) {
		/* one is IPv6 and one is IPv4 */
		return 0;
	}
	i_assert(IPADDR_IS_V6(ip) == IPADDR_IS_V6(&net_ip));

	if (IPADDR_IS_V4(ip)) {
		ip1 = &ip->u.ip4.s_addr;
		ip2 = &net_ip.u.ip4.s_addr;
	} else {
#ifdef HAVE_IPV6
		ip1 = (const void *)&ip->u.ip6;
		ip2 = (const void *)&net_ip.u.ip6;
#else
		/* shouldn't get here */
		return -1;
#endif
	}

	/* check first the full 32bit ints */
	for (pos = 0, i = 0; pos + 32 <= bits; pos += 32, i++) {
		if (ip1[i] != ip2[i])
			return 0;
	}

	/* check the last full bytes */
	for (mask = 0xff; pos + 8 <= bits; pos += 8, mask <<= 8) {
		if ((ip1[i] & mask) != (ip2[i] & mask))
			return 0;
	}

	/* check the last bits, they're reversed in bytes */
	bits -= pos;
	for (mask = 0x80 << (pos % 32); bits > 0; bits--, mask >>= 1) {
		if ((ip1[i] & mask) != (ip2[i] & mask))
			return 0;
	}
	return 1;
}

static void auth_request_validate_networks(struct auth_request *request,
					   const char *networks)
{
	const char *const *net;
	bool found = FALSE;

	if (request->remote_ip.family == 0) {
		/* IP not known */
		auth_request_log_info(request, "passdb",
			"allow_nets check failed: Remote IP not known");
		request->passdb_failure = TRUE;
		return;
	}

	for (net = t_strsplit_spaces(networks, ", "); *net != NULL; net++) {
		auth_request_log_debug(request, "auth",
			"allow_nets: Matching for network %s", *net);
		switch (is_ip_in_network(*net, &request->remote_ip)) {
		case 1:
			found = TRUE;
			break;
		case -1:
			auth_request_log_info(request, "passdb",
				"allow_nets: Invalid network '%s'", *net);
			break;
		default:
			break;
		}
	}

	if (!found) {
		auth_request_log_info(request, "passdb",
			"allow_nets check failed: IP not in allowed networks");
	}
	request->passdb_failure = !found;
}

static void
auth_request_set_password(struct auth_request *request, const char *value,
			  const char *default_scheme, bool noscheme)
{
	if (request->passdb_password != NULL) {
		auth_request_log_error(request,
			request->passdb->passdb->iface.name,
			"Multiple password values not supported");
		return;
	}

	/* if the password starts with '{' it most likely contains
	   also '}'. check it anyway to make sure, because we
	   assert-crash later if it doesn't exist. this could happen
	   if plaintext passwords are used. */
	if (*value == '{' && !noscheme && strchr(value, '}') != NULL)
		request->passdb_password = p_strdup(request->pool, value);
	else {
		i_assert(default_scheme != NULL);
		request->passdb_password =
			p_strdup_printf(request->pool, "{%s}%s",
					default_scheme, value);
	}
}

static void auth_request_set_reply_field(struct auth_request *request,
					 const char *name, const char *value)
{
	if (strcmp(name, "nologin") == 0) {
		/* user can't actually login - don't keep this
		   reply for master */
		request->no_login = TRUE;
		value = NULL;
	} else if (strcmp(name, "proxy") == 0) {
		/* we're proxying authentication for this user. send
		   password back if using plaintext authentication. */
		request->proxy = TRUE;
		value = NULL;
	} else if (strcmp(name, "proxy_maybe") == 0) {
		/* like "proxy", but log in normally if we're proxying to
		   ourself */
		request->proxy = TRUE;
		request->proxy_maybe = TRUE;
		value = NULL;
	}

	if (request->extra_fields == NULL)
		request->extra_fields = auth_stream_reply_init(request->pool);
	auth_stream_reply_add(request->extra_fields, name, value);
}

void auth_request_set_field(struct auth_request *request,
			    const char *name, const char *value,
			    const char *default_scheme)
{
	const char *p;

	i_assert(*name != '\0');
	i_assert(value != NULL);

	if (strcmp(name, "password") == 0) {
		auth_request_set_password(request, value,
					  default_scheme, FALSE);
		return;
	}
	if (strcmp(name, "password_noscheme") == 0) {
		auth_request_set_password(request, value, default_scheme, TRUE);
		return;
	}

	if (strcmp(name, "user") == 0 ||
	    strcmp(name, "username") == 0 || strcmp(name, "domain") == 0) {
		/* update username */
		if (strcmp(name, "username") == 0 &&
		    strchr(value, '@') == NULL &&
		    (p = strchr(request->user, '@')) != NULL) {
			/* preserve the current @domain */
			value = t_strconcat(value, p, NULL);
		} else if (strcmp(name, "domain") == 0) {
			p = strchr(request->user, '@');
			if (p == NULL) {
				/* add the domain */
				value = t_strconcat(request->user, "@",
						    value, NULL);
			} else {
				/* replace the existing domain */
				p = t_strdup_until(request->user, p + 1);
				value = t_strconcat(p, value, NULL);
			}
		}

		if (strcmp(request->user, value) != 0) {
			/* remember the original username for cache */
			if (request->original_username == NULL) {
				request->original_username =
					p_strdup(request->pool, request->user);
			}

			auth_request_log_debug(request, "auth",
				"username changed %s -> %s",
				request->user, value);
			request->user = p_strdup(request->pool, value);
		}
	} else if (strcmp(name, "nodelay") == 0) {
		/* don't delay replying to client of the failure */
		request->no_failure_delay = TRUE;
	} else if (strcmp(name, "nopassword") == 0) {
		/* NULL password - anything goes */
		const char *password = request->passdb_password;

		if (password != NULL) {
			(void)password_get_scheme(&password);
			if (*password != '\0') {
				auth_request_log_error(request,
					request->passdb->passdb->iface.name,
					"nopassword set but password is "
					"non-empty");
				return;
			}
		}
		request->no_password = TRUE;
		request->passdb_password = NULL;
	} else if (strcmp(name, "allow_nets") == 0) {
		auth_request_validate_networks(request, value);
	} else if (strncmp(name, "userdb_", 7) == 0) {
		/* for prefetch userdb */
		if (request->userdb_reply == NULL)
			auth_request_init_userdb_reply(request);
		auth_request_set_userdb_field(request, name + 7, value);
	} else {
		/* these fields are returned to client */
		auth_request_set_reply_field(request, name, value);
		return;
	}

	if (passdb_cache != NULL &&
	    request->passdb->passdb->cache_key != NULL) {
		/* we'll need to get this field stored into cache */
		if (request->extra_cache_fields == NULL) {
			request->extra_cache_fields =
				auth_stream_reply_init(request->pool);
		}
		auth_stream_reply_add(request->extra_cache_fields, name, value);
	}
}

void auth_request_set_fields(struct auth_request *request,
			     const char *const *fields,
			     const char *default_scheme)
{
	const char *key, *value;

	for (; *fields != NULL; fields++) {
		if (**fields == '\0')
			continue;

		value = strchr(*fields, '=');
		if (value == NULL) {
			key = *fields;
			value = "";
		} else {
			key = t_strdup_until(*fields, value);
			value++;
		}
		auth_request_set_field(request, key, value, default_scheme);
	}
}

void auth_request_init_userdb_reply(struct auth_request *request)
{
	request->userdb_reply = auth_stream_reply_init(request->pool);
	auth_stream_reply_add(request->userdb_reply, NULL, request->user);
}

static void
auth_request_change_userdb_user(struct auth_request *request, const char *user)
{
	const char *str;

	/* replace the username in userdb_reply if it changed */
	if (strcmp(user, request->user) == 0)
		return;

	str = t_strdup(auth_stream_reply_export(request->userdb_reply));

	/* reset the reply and add the new username */
	auth_request_set_field(request, "user", user, NULL);
	auth_stream_reply_reset(request->userdb_reply);
	auth_stream_reply_add(request->userdb_reply,
			      NULL, request->user);

	/* add the rest */
	str = strchr(str, '\t');
	if (str != NULL)
		auth_stream_reply_import(request->userdb_reply, str + 1);
}

static void auth_request_set_uidgid_file(struct auth_request *request,
					 const char *path_template)
{
	string_t *path;
	struct stat st;

	path = t_str_new(256);
	var_expand(path, path_template,
		   auth_request_get_var_expand_table(request, NULL));
	if (stat(str_c(path), &st) < 0) {
		auth_request_log_error(request, "uidgid_file",
				       "stat(%s) failed: %m", str_c(path));
	} else {
		auth_stream_reply_add(request->userdb_reply,
				      "uid", dec2str(st.st_uid));
		auth_stream_reply_add(request->userdb_reply,
				      "gid", dec2str(st.st_gid));
	}
}

void auth_request_set_userdb_field(struct auth_request *request,
				   const char *name, const char *value)
{
	uid_t uid;
	gid_t gid;

	if (strcmp(name, "uid") == 0) {
		uid = userdb_parse_uid(request, value);
		if (uid == (uid_t)-1) {
			request->userdb_lookup_failed = TRUE;
			return;
		}
		value = dec2str(uid);
	} else if (strcmp(name, "gid") == 0) {
		gid = userdb_parse_gid(request, value);
		if (gid == (gid_t)-1) {
			request->userdb_lookup_failed = TRUE;
			return;
		}
		value = dec2str(gid);
	} else if (strcmp(name, "user") == 0) {
		auth_request_change_userdb_user(request, value);
		return;
	} else if (strcmp(name, "uidgid_file") == 0) {
		auth_request_set_uidgid_file(request, value);
		return;
	}

	auth_stream_reply_add(request->userdb_reply, name, value);
}

void auth_request_set_userdb_field_values(struct auth_request *request,
					  const char *name,
					  const char *const *values)
{
	if (*values == NULL)
		return;

	if (strcmp(name, "uid") == 0) {
		/* there can be only one. use the first one. */
		auth_request_set_userdb_field(request, name, *values);
	} else if (strcmp(name, "gid") == 0) {
		/* convert gids to comma separated list */
		string_t *value;
		gid_t gid;

		value = t_str_new(128);
		for (; *values != NULL; values++) {
			gid = userdb_parse_gid(request, *values);
			if (gid == (gid_t)-1) {
				request->userdb_lookup_failed = TRUE;
				return;
			}

			if (str_len(value) > 0)
				str_append_c(value, ',');
			str_append(value, dec2str(gid));
		}
		auth_stream_reply_add(request->userdb_reply, name,
				      str_c(value));
	} else {
		/* add only one */
		auth_request_set_userdb_field(request, name, *values);
	}
}

static bool auth_request_proxy_is_self(struct auth_request *request)
{
	const char *const *tmp, *host = NULL, *port = NULL, *destuser = NULL;
	struct ip_addr ip;

	tmp = auth_stream_split(request->extra_fields);
	for (; *tmp != NULL; tmp++) {
		if (strncmp(*tmp, "host=", 5) == 0)
			host = *tmp + 5;
		else if (strncmp(*tmp, "port=", 5) == 0)
			port = *tmp + 5;
		if (strncmp(*tmp, "destuser=", 9) == 0)
			destuser = *tmp + 9;
	}

	if (host == NULL || net_addr2ip(host, &ip) < 0) {
		/* broken setup */
		return FALSE;
	}
	if (!net_ip_compare(&ip, &request->local_ip))
		return FALSE;

	if (port != NULL && (unsigned int)atoi(port) != request->local_port)
		return FALSE;
	return destuser == NULL ||
		strcmp(destuser, request->original_username) == 0;
}

void auth_request_proxy_finish(struct auth_request *request, bool success)
{
	if (!request->proxy || request->no_login)
		return;

	if (!success) {
		/* drop all proxy fields */
	} else if (!request->proxy_maybe) {
		/* proxying */
		request->no_login = TRUE;
		return;
	} else if (!auth_request_proxy_is_self(request)) {
		/* proxy destination isn't ourself - proxy */
		auth_stream_reply_remove(request->extra_fields, "proxy_maybe");
		auth_stream_reply_add(request->extra_fields, "proxy", NULL);
		request->no_login = TRUE;
		return;
	} else {
		/* proxying to ourself - log in without proxying by dropping
		   all the proxying fields. */
	}
	auth_stream_reply_remove(request->extra_fields, "proxy");
	auth_stream_reply_remove(request->extra_fields, "proxy_maybe");
	auth_stream_reply_remove(request->extra_fields, "host");
	auth_stream_reply_remove(request->extra_fields, "port");
	auth_stream_reply_remove(request->extra_fields, "destuser");
}

int auth_request_password_verify(struct auth_request *request,
				 const char *plain_password,
				 const char *crypted_password,
				 const char *scheme, const char *subsystem)
{
	const unsigned char *raw_password;
	size_t raw_password_size;
	const char *user;
	int ret;

	if (request->skip_password_check) {
		/* currently this can happen only with master logins */
		i_assert(request->master_user != NULL);
		return 1;
	}

	if (request->passdb->deny) {
		/* this is a deny database, we don't care about the password */
		return 0;
	}

	if (request->no_password) {
		auth_request_log_info(request, subsystem, "No password");
		return 1;
	}

	ret = password_decode(crypted_password, scheme,
			      &raw_password, &raw_password_size);
	if (ret <= 0) {
		if (ret < 0) {
			auth_request_log_error(request, subsystem,
				"Invalid password format for scheme %s",
				scheme);
		} else {
			auth_request_log_error(request, subsystem,
					       "Unknown scheme %s", scheme);
		}
		return -1;
	}

	/* If original_username is set, use it. It may be important for some
	   password schemes (eg. digest-md5). Otherwise the username is used
	   only for logging purposes. */
	user = request->original_username != NULL ?
		request->original_username : request->user;
	ret = password_verify(plain_password, user, scheme,
			      raw_password, raw_password_size);
	i_assert(ret >= 0);
	if (ret == 0) {
		auth_request_log_info(request, subsystem,
				      "Password mismatch");
		if (request->auth->verbose_debug_passwords) {
			auth_request_log_debug(request, subsystem,
					       "%s(%s) != '%s'", scheme,
					       plain_password,
					       crypted_password);
		}
	}
	return ret;
}

static const char *
escape_none(const char *string,
	    const struct auth_request *request ATTR_UNUSED)
{
	return string;
}

const char *
auth_request_str_escape(const char *string,
			const struct auth_request *request ATTR_UNUSED)
{
	return str_escape(string);
}

const struct var_expand_table *
auth_request_get_var_expand_table(const struct auth_request *auth_request,
				  auth_request_escape_func_t *escape_func)
{
	static struct var_expand_table static_tab[] = {
		{ 'u', NULL },
		{ 'n', NULL },
		{ 'd', NULL },
		{ 's', NULL },
		{ 'h', NULL },
		{ 'l', NULL },
		{ 'r', NULL },
		{ 'p', NULL },
		{ 'w', NULL },
		{ '!', NULL },
		{ 'm', NULL },
		{ 'c', NULL },
		{ 'a', NULL },
		{ 'b', NULL },
		{ '\0', NULL }
	};
	struct var_expand_table *tab;

	if (escape_func == NULL)
		escape_func = escape_none;

	tab = t_malloc(sizeof(static_tab));
	memcpy(tab, static_tab, sizeof(static_tab));

	tab[0].value = escape_func(auth_request->user, auth_request);
	tab[1].value = escape_func(t_strcut(auth_request->user, '@'),
				   auth_request);
	tab[2].value = strchr(auth_request->user, '@');
	if (tab[2].value != NULL)
		tab[2].value = escape_func(tab[2].value+1, auth_request);
	tab[3].value = auth_request->service;
	/* tab[4] = we have no home dir */
	if (auth_request->local_ip.family != 0)
		tab[5].value = net_ip2addr(&auth_request->local_ip);
	if (auth_request->remote_ip.family != 0)
		tab[6].value = net_ip2addr(&auth_request->remote_ip);
	tab[7].value = dec2str(auth_request->client_pid);
	if (auth_request->mech_password != NULL) {
		tab[8].value = escape_func(auth_request->mech_password,
					   auth_request);
	}
	if (auth_request->userdb_lookup) {
		tab[9].value = auth_request->userdb == NULL ? "" :
			dec2str(auth_request->userdb->num);
	} else {
		tab[9].value = auth_request->passdb == NULL ? "" :
			dec2str(auth_request->passdb->id);
	}
	tab[10].value = auth_request->mech == NULL ? "" :
		auth_request->mech->mech_name;
	tab[11].value = auth_request->secured ? "secured" : "";
	tab[12].value = dec2str(auth_request->local_port);
	tab[13].value = dec2str(auth_request->remote_port);
	return tab;
}

static const char * ATTR_FORMAT(3, 0)
get_log_str(struct auth_request *auth_request, const char *subsystem,
	    const char *format, va_list va)
{
#define MAX_LOG_USERNAME_LEN 64
	const char *ip;
	string_t *str;

	str = t_str_new(128);
	str_append(str, subsystem);
	str_append_c(str, '(');

	if (auth_request->user == NULL)
		str_append(str, "?");
	else {
		str_sanitize_append(str, auth_request->user,
				    MAX_LOG_USERNAME_LEN);
	}

	ip = net_ip2addr(&auth_request->remote_ip);
	if (ip != NULL) {
		str_append_c(str, ',');
		str_append(str, ip);
	}
	if (auth_request->requested_login_user != NULL)
		str_append(str, ",master");
	str_append(str, "): ");
	str_vprintfa(str, format, va);
	return str_c(str);
}

void auth_request_log_debug(struct auth_request *auth_request,
			    const char *subsystem,
			    const char *format, ...)
{
	va_list va;

	if (!auth_request->auth->verbose_debug)
		return;

	va_start(va, format);
	T_BEGIN {
		i_info("%s", get_log_str(auth_request, subsystem, format, va));
	} T_END;
	va_end(va);
}

void auth_request_log_info(struct auth_request *auth_request,
			   const char *subsystem,
			   const char *format, ...)
{
	va_list va;

	if (!auth_request->auth->verbose)
		return;

	va_start(va, format);
	T_BEGIN {
		i_info("%s", get_log_str(auth_request, subsystem, format, va));
	} T_END;
	va_end(va);
}

void auth_request_log_error(struct auth_request *auth_request,
			    const char *subsystem,
			    const char *format, ...)
{
	va_list va;

	va_start(va, format);
	T_BEGIN {
		i_error("%s", get_log_str(auth_request, subsystem, format, va));
	} T_END;
	va_end(va);
}<|MERGE_RESOLUTION|>--- conflicted
+++ resolved
@@ -122,13 +122,8 @@
 	auth_stream_reply_add(reply, "service", request->service);
 
         if (request->master_user != NULL) {
-<<<<<<< HEAD
-                str_append(str, "\tmaster_user=");
-                str_append(str, request->master_user);
-=======
 		auth_stream_reply_add(reply, "master_user",
 				      request->master_user);
->>>>>>> a9d5009b
         }
 
 	if (request->local_ip.family != 0) {
@@ -148,15 +143,9 @@
 				      dec2str(request->remote_port));
 	}
 	if (request->secured)
-<<<<<<< HEAD
-		str_append(str, "\tsecured=1");
-	if (request->skip_password_check)
-		str_append(str, "\tskip_password_check=1");
-=======
 		auth_stream_reply_add(reply, "secured", "1");
 	if (request->skip_password_check)
 		auth_stream_reply_add(reply, "skip_password_check", "1");
->>>>>>> a9d5009b
 }
 
 bool auth_request_import(struct auth_request *request,
