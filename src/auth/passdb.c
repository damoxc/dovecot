--- conflicted
+++ resolved
@@ -105,9 +105,6 @@
 
 		/* we can generate anything out of plaintext passwords */
 		plaintext = t_strndup(*credentials_r, *size_r);
-<<<<<<< HEAD
-		if (auth_request->auth->set->debug_passwords) {
-=======
 		username = auth_request->original_username;
 		if (!auth_request->domain_is_realm &&
 		    strchr(username, '@') != NULL) {
@@ -115,8 +112,7 @@
 			username = t_strconcat(username, "@",
 					       auth_request->realm, NULL);
 		}
-		if (auth_request->auth->verbose_debug_passwords) {
->>>>>>> db1f91bf
+		if (auth_request->auth->set->debug_passwords) {
 			auth_request_log_info(auth_request, "password",
 				"Generating %s from user '%s', password '%s'",
 				wanted_scheme, username, plaintext);
