--- conflicted
+++ resolved
@@ -195,10 +195,7 @@
 void index_mail_expunge(struct mail *mail);
 void index_mail_set_cache_corrupted(struct mail *mail,
 				    enum mail_fetch_field field);
-<<<<<<< HEAD
-=======
 struct index_mail *index_mail_get_index_mail(struct mail *mail);
->>>>>>> a9d5009b
 
 bool index_mail_get_cached_uoff_t(struct index_mail *mail,
 				  enum index_cache_field field, uoff_t *size_r);
