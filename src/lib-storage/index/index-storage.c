--- conflicted
+++ resolved
@@ -349,24 +349,6 @@
 	ibox->last_notify_type = MAILBOX_LOCK_NOTIFY_NONE;
 }
 
-enum mail_index_open_flags
-index_storage_get_index_open_flags(struct mail_storage *storage)
-{
-	enum mail_index_open_flags flags = 0;
-
-#ifndef MMAP_CONFLICTS_WRITE
-	if ((storage->flags & MAIL_STORAGE_FLAG_MMAP_DISABLE) != 0)
-#endif
-		flags |= MAIL_INDEX_OPEN_FLAG_MMAP_DISABLE;
-	if ((storage->flags & MAIL_STORAGE_FLAG_DOTLOCK_USE_EXCL) != 0)
-		flags |= MAIL_INDEX_OPEN_FLAG_DOTLOCK_USE_EXCL;
-	if ((storage->flags & MAIL_STORAGE_FLAG_NFS_FLUSH_INDEX) != 0)
-		flags |= MAIL_INDEX_OPEN_FLAG_NFS_FLUSH;
-	if ((storage->flags & MAIL_STORAGE_FLAG_FSYNC_DISABLE) != 0)
-		flags |= MAIL_INDEX_OPEN_FLAG_FSYNC_DISABLE;
-	return flags;
-}
-
 void index_storage_mailbox_open(struct index_mailbox *ibox)
 {
 	struct mail_storage *storage = ibox->storage;
@@ -375,21 +357,13 @@
 
 	i_assert(!ibox->box.opened);
 
-<<<<<<< HEAD
 	index_flags = mail_storage_settings_to_index_flags(storage->set);
 	if (!ibox->move_to_memory)
 		index_flags |= MAIL_INDEX_OPEN_FLAG_CREATE;
-=======
-	index_flags = index_storage_get_index_open_flags(storage);
-	if (!ibox->move_to_memory)
-		index_flags |= MAIL_INDEX_OPEN_FLAG_CREATE;
-	if ((index_flags & MAIL_INDEX_OPEN_FLAG_FSYNC_DISABLE) != 0)
-		ibox->fsync_disable = TRUE;
 	if (ibox->keep_index_backups)
 		index_flags |= MAIL_INDEX_OPEN_FLAG_KEEP_BACKUPS;
 	if (ibox->index_never_in_memory)
 		index_flags |= MAIL_INDEX_OPEN_FLAG_NEVER_IN_MEMORY;
->>>>>>> db1f91bf
 
 	ret = mail_index_open(ibox->index, index_flags, storage->lock_method);
 	if (ret <= 0 || ibox->move_to_memory) {
