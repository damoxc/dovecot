/* Copyright (c) 2002-2012 Dovecot authors, see the included COPYING file */

#include "lib.h"
#include "array.h"
#include "istream.h"
#include "ioloop.h"
#include "str.h"
#include "mkdir-parents.h"
#include "mail-index-alloc-cache.h"
#include "mail-index-private.h"
#include "mail-index-modseq.h"
#include "mailbox-log.h"
#include "mailbox-list-private.h"
#include "mail-search-build.h"
#include "index-storage.h"
#include "index-mail.h"
#include "index-attachment.h"
#include "index-thread-private.h"

#include <stdlib.h>
#include <time.h>
#include <unistd.h>
#include <sys/stat.h>

#define LOCK_NOTIFY_INTERVAL 30

struct index_storage_module index_storage_module =
	MODULE_CONTEXT_INIT(&mail_storage_module_register);

static void set_cache_decisions(const char *set, const char *fields,
				enum mail_cache_decision_type dec)
{
	const char *const *arr;
	int i;

	if (fields == NULL || *fields == '\0')
		return;

	for (arr = t_strsplit_spaces(fields, " ,"); *arr != NULL; arr++) {
		for (i = 0; i < MAIL_INDEX_CACHE_FIELD_COUNT; i++) {
			if (strcasecmp(global_cache_fields[i].name,
				       *arr) == 0) {
				global_cache_fields[i].decision = dec;
				break;
			}
		}
		if (i == MAIL_INDEX_CACHE_FIELD_COUNT) {
			i_error("%s: Invalid cache field name '%s', ignoring ",
				set, *arr);
		}
	}
}

static void index_cache_register_defaults(struct mailbox *box)
{
	struct index_mailbox_context *ibox = INDEX_STORAGE_CONTEXT(box);
	const struct mail_storage_settings *set = box->storage->set;
	static bool initialized = FALSE;
	struct mail_cache *cache = box->cache;

	if (!initialized) {
		initialized = TRUE;

		set_cache_decisions("mail_cache_fields",
				    set->mail_cache_fields,
				    MAIL_CACHE_DECISION_TEMP);
		set_cache_decisions("mail_never_cache_fields",
				    set->mail_never_cache_fields,
				    MAIL_CACHE_DECISION_NO |
				    MAIL_CACHE_DECISION_FORCED);
	}

	ibox->cache_fields = i_malloc(sizeof(global_cache_fields));
	memcpy(ibox->cache_fields, global_cache_fields,
	       sizeof(global_cache_fields));
	mail_cache_register_fields(cache, ibox->cache_fields,
				   MAIL_INDEX_CACHE_FIELD_COUNT);
}

void index_storage_lock_notify(struct mailbox *box,
			       enum mailbox_lock_notify_type notify_type,
			       unsigned int secs_left)
{
	struct index_mailbox_context *ibox = INDEX_STORAGE_CONTEXT(box);
	struct mail_storage *storage = box->storage;
	const char *str;
	time_t now;

	/* if notify type changes, print the message immediately */
	now = time(NULL);
	if (ibox->last_notify_type == MAILBOX_LOCK_NOTIFY_NONE ||
	    ibox->last_notify_type == notify_type) {
		if (ibox->last_notify_type == MAILBOX_LOCK_NOTIFY_NONE &&
		    notify_type == MAILBOX_LOCK_NOTIFY_MAILBOX_OVERRIDE) {
			/* first override notification, show it */
		} else {
			if (now < ibox->next_lock_notify || secs_left < 15)
				return;
		}
	}

	ibox->next_lock_notify = now + LOCK_NOTIFY_INTERVAL;
        ibox->last_notify_type = notify_type;

	switch (notify_type) {
	case MAILBOX_LOCK_NOTIFY_NONE:
		break;
	case MAILBOX_LOCK_NOTIFY_MAILBOX_ABORT:
		if (storage->callbacks.notify_no == NULL)
			break;

		str = t_strdup_printf("Mailbox is locked, will abort in "
				      "%u seconds", secs_left);
		storage->callbacks.
			notify_no(box, str, storage->callback_context);
		break;
	case MAILBOX_LOCK_NOTIFY_MAILBOX_OVERRIDE:
		if (storage->callbacks.notify_ok == NULL)
			break;

		str = t_strdup_printf("Stale mailbox lock file detected, "
				      "will override in %u seconds", secs_left);
		storage->callbacks.
			notify_ok(box, str, storage->callback_context);
		break;
	}
}

void index_storage_lock_notify_reset(struct mailbox *box)
{
	struct index_mailbox_context *ibox = INDEX_STORAGE_CONTEXT(box);

	ibox->next_lock_notify = time(NULL) + LOCK_NOTIFY_INTERVAL;
	ibox->last_notify_type = MAILBOX_LOCK_NOTIFY_NONE;
}

static struct mail_index *
index_mailbox_alloc_index(struct mailbox *box)
{
	const char *index_dir, *mailbox_path;

	mailbox_path = mailbox_list_get_path(box->list, box->name,
					     MAILBOX_LIST_PATH_TYPE_MAILBOX);
	index_dir = (box->flags & MAILBOX_FLAG_NO_INDEX_FILES) != 0 ? "" :
		mailbox_list_get_path(box->list, box->name,
				      MAILBOX_LIST_PATH_TYPE_INDEX);
	if (*index_dir == '\0')
		index_dir = NULL;

	return mail_index_alloc_cache_get(mailbox_path, index_dir,
					  box->index_prefix);
}

int index_storage_mailbox_exists(struct mailbox *box,
				 bool auto_boxes ATTR_UNUSED,
				 enum mailbox_existence *existence_r)
{
	return index_storage_mailbox_exists_full(box, NULL, existence_r);
}

int index_storage_mailbox_exists_full(struct mailbox *box, const char *subdir,
				      enum mailbox_existence *existence_r)
{
	struct stat st;
	const char *path, *path2;

	/* see if it's selectable */
	path = mailbox_list_get_path(box->list, box->name,
				     MAILBOX_LIST_PATH_TYPE_MAILBOX);
	if (subdir != NULL)
		path = t_strconcat(path, "/", subdir, NULL);
	if (stat(path, &st) == 0) {
		*existence_r = MAILBOX_EXISTENCE_SELECT;
		return 0;
	}
	if (!ENOTFOUND(errno) && errno != EACCES) {
		mail_storage_set_critical(box->storage,
					  "stat(%s) failed: %m", path);
		return -1;
	}

	/* see if it's non-selectable */
	path2 = mailbox_list_get_path(box->list, box->name,
				      MAILBOX_LIST_PATH_TYPE_DIR);
	if (strcmp(path, path2) != 0 &&
	    stat(path2, &st) == 0) {
		*existence_r = MAILBOX_EXISTENCE_NOSELECT;
		return 0;
	}
	*existence_r = MAILBOX_EXISTENCE_NONE;
	return 0;
}

int index_storage_mailbox_alloc_index(struct mailbox *box)
{
	if (box->index != NULL)
		return 0;

	if (mailbox_list_create_missing_index_dir(box->list, box->name) < 0) {
		mail_storage_set_internal_error(box->storage);
		return -1;
	}

	box->index = index_mailbox_alloc_index(box);
	mail_index_set_fsync_mode(box->index,
				  box->storage->set->parsed_fsync_mode, 0);
	mail_index_set_lock_method(box->index,
		box->storage->set->parsed_lock_method,
		mail_storage_get_lock_timeout(box->storage, -1U));
	return 0;
}

int index_storage_mailbox_open(struct mailbox *box, bool move_to_memory)
{
	struct index_mailbox_context *ibox = INDEX_STORAGE_CONTEXT(box);
	enum mail_index_open_flags index_flags;
	int ret;

	i_assert(!box->opened);

	index_flags = ibox->index_flags;
	if (move_to_memory)
		ibox->index_flags &= ~MAIL_INDEX_OPEN_FLAG_CREATE;

	if (index_storage_mailbox_alloc_index(box) < 0)
		return -1;

	/* make sure mail_index_set_permissions() has been called */
	(void)mailbox_get_permissions(box);

	ret = mail_index_open(box->index, index_flags);
	if (ret <= 0 || move_to_memory) {
		if ((index_flags & MAIL_INDEX_OPEN_FLAG_NEVER_IN_MEMORY) != 0) {
			i_assert(ret <= 0);
			mail_storage_set_index_error(box);
			return -1;
		}

		if (mail_index_move_to_memory(box->index) < 0) {
			/* try opening once more. it should be created
			   directly into memory now. */
			if (mail_index_open_or_create(box->index,
						      index_flags) < 0)
				i_panic("in-memory index creation failed");
		}
	}
	if ((index_flags & MAIL_INDEX_OPEN_FLAG_NEVER_IN_MEMORY) != 0) {
		if (mail_index_is_in_memory(box->index)) {
			mail_storage_set_critical(box->storage,
				"Couldn't create index file");
			mail_index_close(box->index);
			return -1;
		}
	}

	if ((box->flags & MAILBOX_FLAG_OPEN_DELETED) == 0) {
		if (mail_index_is_deleted(box->index)) {
			mailbox_set_deleted(box);
			mail_index_close(box->index);
			return -1;
		}
	}

	box->cache = mail_index_get_cache(box->index);
	index_cache_register_defaults(box);
	box->view = mail_index_view_open(box->index);
	ibox->keyword_names = mail_index_get_keywords(box->index);
	ibox->vsize_hdr_ext_id =
		mail_index_ext_register(box->index, "hdr-vsize",
					sizeof(struct index_vsize_header), 0,
					sizeof(uint64_t));

	box->opened = TRUE;

	if ((box->enabled_features & MAILBOX_FEATURE_CONDSTORE) != 0)
		mail_index_modseq_enable(box->index);

	index_thread_mailbox_opened(box);
	hook_mailbox_opened(box);
	return 0;
}

void index_storage_mailbox_alloc(struct mailbox *box, const char *vname,
				 enum mailbox_flags flags,
				 const char *index_prefix)
{
	static unsigned int mailbox_generation_sequence = 0;
	struct index_mailbox_context *ibox;

	i_assert(vname != NULL);

	box->generation_sequence = ++mailbox_generation_sequence;
	box->vname = p_strdup(box->pool, vname);
	box->name = p_strdup(box->pool,
			     mailbox_list_get_storage_name(box->list, vname));
	box->flags = flags;
	box->index_prefix = p_strdup(box->pool, index_prefix);

	p_array_init(&box->search_results, box->pool, 16);
	array_create(&box->module_contexts,
		     box->pool, sizeof(void *), 5);

	ibox = p_new(box->pool, struct index_mailbox_context, 1);
	ibox->list_index_sync_ext_id = (uint32_t)-1;
	ibox->index_flags = MAIL_INDEX_OPEN_FLAG_CREATE |
		mail_storage_settings_to_index_flags(box->storage->set);
	ibox->next_lock_notify = time(NULL) + LOCK_NOTIFY_INTERVAL;
	MODULE_CONTEXT_SET(box, index_storage_module, ibox);

	box->inbox_user = strcmp(box->name, "INBOX") == 0 &&
		(box->list->ns->flags & NAMESPACE_FLAG_INBOX_USER) != 0;
	box->inbox_any = strcmp(box->name, "INBOX") == 0 &&
		(box->list->ns->flags & NAMESPACE_FLAG_INBOX_ANY) != 0;
}

int index_storage_mailbox_enable(struct mailbox *box,
				 enum mailbox_feature feature)
{
	if ((feature & MAILBOX_FEATURE_CONDSTORE) != 0) {
		box->enabled_features |= MAILBOX_FEATURE_CONDSTORE;
		if (box->opened)
			mail_index_modseq_enable(box->index);
	}
	return 0;
}

void index_storage_mailbox_close(struct mailbox *box)
{
	struct index_mailbox_context *ibox = INDEX_STORAGE_CONTEXT(box);

	index_mailbox_check_remove_all(box);
	if (box->input != NULL)
		i_stream_unref(&box->input);

	if (box->view_pvt != NULL)
		mail_index_view_close(&box->view_pvt);
	if (box->index_pvt != NULL)
		mail_index_close(box->index_pvt);
	mail_index_view_close(&box->view);
	mail_index_close(box->index);
	box->cache = NULL;

	ibox->keyword_names = NULL;
	i_free_and_null(ibox->cache_fields);

	if (array_is_created(&ibox->recent_flags))
		array_free(&ibox->recent_flags);
	ibox->recent_flags_prev_uid = 0;
	ibox->recent_flags_count = 0;

	ibox->sync_last_check = 0;
}

void index_storage_mailbox_free(struct mailbox *box)
{
	if (box->index_pvt != NULL)
		mail_index_alloc_cache_unref(&box->index_pvt);
	if (box->index != NULL)
		mail_index_alloc_cache_unref(&box->index);
}

void index_storage_mailbox_update_cache(struct mailbox *box,
					const struct mailbox_update *update)
{
	const struct mailbox_cache_field *updates = update->cache_updates;
	ARRAY(struct mail_cache_field) new_fields;
	const struct mail_cache_field *old_fields;
	struct mail_cache_field field;
	unsigned int i, j, old_count;

	old_fields = mail_cache_register_get_list(box->cache,
						  pool_datastack_create(),
						  &old_count);

	/* There shouldn't be many fields, so don't worry about O(n^2). */
	t_array_init(&new_fields, 32);
	for (i = 0; updates[i].name != NULL; i++) {
		/* see if it's an existing field */
		for (j = 0; j < old_count; j++) {
			if (strcmp(updates[i].name, old_fields[j].name) == 0)
				break;
		}
		if (j != old_count) {
			field = old_fields[j];
		} else if (strncmp(updates[i].name, "hdr.", 4) == 0) {
			/* new header */
			memset(&field, 0, sizeof(field));
			field.name = updates[i].name;
			field.type = MAIL_CACHE_FIELD_HEADER;
		} else {
			/* new unknown field. we can't do anything about
			   this since we don't know its type */
			continue;
		}
		field.decision = updates[i].decision;
		if (updates[i].last_used != (time_t)-1)
			field.last_used = updates[i].last_used;
		array_append(&new_fields, &field, 1);
	}
	if (array_count(&new_fields) > 0) {
		mail_cache_register_fields(box->cache,
					   array_idx_modifiable(&new_fields, 0),
					   array_count(&new_fields));
	}
}

int index_storage_mailbox_update(struct mailbox *box,
				 const struct mailbox_update *update)
{
	const struct mail_index_header *hdr;
	struct mail_index_view *view;
	struct mail_index_transaction *trans;
	int ret;

	if (mailbox_open(box) < 0)
		return -1;
	if (update->cache_updates != NULL)
		index_storage_mailbox_update_cache(box, update);

	/* make sure we get the latest index info */
	mail_index_refresh(box->index);
	view = mail_index_view_open(box->index);
	hdr = mail_index_get_header(view);

	trans = mail_index_transaction_begin(view,
					MAIL_INDEX_TRANSACTION_FLAG_EXTERNAL);
	if (update->uid_validity != 0 &&
	    hdr->uid_validity != update->uid_validity) {
		uint32_t uid_validity = update->uid_validity;

		if (hdr->uid_validity != 0) {
			/* UIDVALIDITY change requires index to be reset */
			mail_index_reset(trans);
		}
		mail_index_update_header(trans,
			offsetof(struct mail_index_header, uid_validity),
			&uid_validity, sizeof(uid_validity), TRUE);
	}
	if (update->min_next_uid != 0 &&
	    hdr->next_uid < update->min_next_uid) {
		uint32_t next_uid = update->min_next_uid;

		mail_index_update_header(trans,
			offsetof(struct mail_index_header, next_uid),
			&next_uid, sizeof(next_uid), FALSE);
	}
	if (update->min_first_recent_uid != 0 &&
	    hdr->first_recent_uid < update->min_first_recent_uid) {
		uint32_t first_recent_uid = update->min_first_recent_uid;

		mail_index_update_header(trans,
			offsetof(struct mail_index_header, first_recent_uid),
			&first_recent_uid, sizeof(first_recent_uid), FALSE);
	}
	if (update->min_highest_modseq != 0 &&
	    mail_index_modseq_get_highest(view) < update->min_highest_modseq) {
		mail_index_modseq_enable(box->index);
		mail_index_update_highest_modseq(trans,
						 update->min_highest_modseq);
	}

	if ((ret = mail_index_transaction_commit(&trans)) < 0)
		mail_storage_set_index_error(box);
	mail_index_view_close(&view);
	return ret;
}

int index_storage_mailbox_delete_dir(struct mailbox *box, bool mailbox_deleted)
{
	guid_128_t dir_sha128;
	enum mail_error error;

	if (mailbox_list_delete_dir(box->list, box->name) == 0)
		return 0;

	mailbox_list_get_last_error(box->list, &error);
	if (error != MAIL_ERROR_NOTFOUND || !mailbox_deleted) {
		mail_storage_copy_list_error(box->storage, box->list);
		return -1;
	}
	/* failed directory deletion, but mailbox deletion succeeded.
	   this was probably maildir++, which internally deleted the
	   directory as well. add changelog record about that too. */
	mailbox_name_get_sha128(box->name, dir_sha128);
	mailbox_list_add_change(box->list, MAILBOX_LOG_RECORD_DELETE_DIR,
				dir_sha128);
	return 0;
}

static int mailbox_expunge_all_mails(struct mailbox *box)
{
	struct mail_search_context *ctx;
        struct mailbox_transaction_context *t;
	struct mail *mail;
	struct mail_search_args *search_args;

	(void)mailbox_sync(box, MAILBOX_SYNC_FLAG_FULL_READ);

	t = mailbox_transaction_begin(box, 0);

	search_args = mail_search_build_init();
	mail_search_build_add_all(search_args);
	ctx = mailbox_search_init(t, search_args, NULL, 0, NULL);
	mail_search_args_unref(&search_args);

	while (mailbox_search_next(ctx, &mail))
		mail_expunge(mail);

	if (mailbox_search_deinit(&ctx) < 0) {
		mailbox_transaction_rollback(&t);
		return -1;
	}
	return mailbox_transaction_commit(&t);
}

int index_storage_mailbox_delete(struct mailbox *box)
{
	struct mailbox_metadata metadata;
	struct mailbox_status status;
	int ret_guid;

	if (!box->opened) {
		/* \noselect mailbox, try deleting only the directory */
		return index_storage_mailbox_delete_dir(box, FALSE);
	}

	if ((box->list->flags & MAILBOX_LIST_FLAG_MAILBOX_FILES) == 0) {
		/* specifically support symlinked shared mailboxes. a deletion
		   will simply remove the symlink, not actually expunge any
		   mails */
		if (mailbox_list_delete_symlink(box->list, box->name) == 0)
			return 0;
	}

	/* we can't easily atomically delete all mails and the mailbox. so:
	   1) expunge all mails
	   2) mark the mailbox deleted (modifications after this will fail)
	   3) check if a race condition between 1) and 2) added any mails:
	     yes) abort and undelete mailbox
	     no) finish deleting the mailbox
	*/

	if (!box->deleting_must_be_empty) {
		if (mailbox_expunge_all_mails(box) < 0)
			return -1;
	}
	if (mailbox_mark_index_deleted(box, TRUE) < 0)
		return -1;

	if (mailbox_sync(box, MAILBOX_SYNC_FLAG_FULL_READ) < 0)
		return -1;
	mailbox_get_open_status(box, STATUS_MESSAGES, &status);
	if (status.messages != 0) {
		mail_storage_set_error(box->storage, MAIL_ERROR_EXISTS,
			"New mails were added to mailbox during deletion");
		return -1;
	}

	ret_guid = mailbox_get_metadata(box, MAILBOX_METADATA_GUID, &metadata);

	/* Make sure the indexes are closed before trying to delete the
	   directory that contains them. It can still fail with some NFS
	   implementations if indexes are opened by another session, but
	   that can't really be helped. */
	mailbox_close(box);
	mail_index_alloc_cache_destroy_unrefed();

	if (box->list->v.delete_mailbox(box->list, box->name) < 0) {
		mail_storage_copy_list_error(box->storage, box->list);
		return -1;
	} 

	if (ret_guid == 0) {
		mailbox_list_add_change(box->list,
					MAILBOX_LOG_RECORD_DELETE_MAILBOX,
					metadata.guid);
	}
	if (index_storage_mailbox_delete_dir(box, TRUE) < 0) {
		if (mailbox_get_last_mail_error(box) != MAIL_ERROR_EXISTS)
			return -1;
		/* we deleted the mailbox, but couldn't delete the directory
		   because it has children. that's not an error. */
	}
	return 0;
}

int index_storage_mailbox_rename(struct mailbox *src, struct mailbox *dest,
				 bool rename_children)
{
	guid_128_t guid;

	if (src->list->v.rename_mailbox(src->list, src->name,
					dest->list, dest->name,
					rename_children) < 0) {
		mail_storage_copy_list_error(src->storage, src->list);
		return -1;
	}

	/* we'll track mailbox names, instead of GUIDs. We may be renaming a
	   non-selectable mailbox (directory), which doesn't even have a GUID */
	mailbox_name_get_sha128(dest->name, guid);
	mailbox_list_add_change(src->list, MAILBOX_LOG_RECORD_RENAME, guid);
	return 0;
}

bool index_storage_is_readonly(struct mailbox *box)
{
	return (box->flags & MAILBOX_FLAG_READONLY) != 0;
}

bool index_storage_is_inconsistent(struct mailbox *box)
{
	return mail_index_view_is_inconsistent(box->view);
}

void index_save_context_free(struct mail_save_context *ctx)
{
	index_mail_save_finish(ctx);
	i_free_and_null(ctx->data.from_envelope);
	i_free_and_null(ctx->data.guid);
	i_free_and_null(ctx->data.pop3_uidl);
	index_attachment_save_free(ctx);
<<<<<<< HEAD

	ctx->flags = 0;
	ctx->keywords = NULL;
	ctx->min_modseq = 0;
	ctx->received_date = ctx->save_date = 0;
	ctx->received_tz_offset = 0;
	ctx->uid = 0;
	ctx->pop3_order = 0;
=======
	memset(&ctx->data, 0, sizeof(ctx->data));
>>>>>>> 8c79b6c7
}

static void
mail_copy_cache_field(struct mail_save_context *ctx, struct mail *src_mail,
		      uint32_t dest_seq, const char *name, buffer_t *buf)
{
	struct mailbox_transaction_context *dest_trans = ctx->transaction;
	const struct mail_cache_field *dest_field;
	unsigned int src_field_idx, dest_field_idx;
	uint32_t t;

	src_field_idx = mail_cache_register_lookup(src_mail->box->cache, name);
	i_assert(src_field_idx != -1U);

	dest_field_idx = mail_cache_register_lookup(dest_trans->box->cache, name);
	if (dest_field_idx == -1U) {
		/* unknown field */
		return;
	}
	dest_field = mail_cache_register_get_field(dest_trans->box->cache,
						   dest_field_idx);
	if ((dest_field->decision &
	     ~MAIL_CACHE_DECISION_FORCED) == MAIL_CACHE_DECISION_NO) {
		/* field not wanted in destination mailbox */
		return;
	}

	buffer_set_used_size(buf, 0);
	if (strcmp(name, "date.save") == 0) {
		/* save date must update when mail is copied */
		t = ioloop_time;
		buffer_append(buf, &t, sizeof(t));
	} else {
		if (mail_cache_lookup_field(src_mail->transaction->cache_view, buf,
					    src_mail->seq, src_field_idx) <= 0)
			buffer_set_used_size(buf, 0);
	}
	if (buf->used > 0) {
		mail_cache_add(dest_trans->cache_trans, dest_seq,
			       dest_field_idx, buf->data, buf->used);
	}
}

void index_copy_cache_fields(struct mail_save_context *ctx,
			     struct mail *src_mail, uint32_t dest_seq)
{
	T_BEGIN {
		struct mailbox_metadata src_metadata;
		const struct mailbox_cache_field *field;
		buffer_t *buf;

		if (mailbox_get_metadata(src_mail->box,
					 MAILBOX_METADATA_CACHE_FIELDS,
					 &src_metadata) < 0)
			i_unreached();

		buf = buffer_create_dynamic(pool_datastack_create(), 1024);
		array_foreach(src_metadata.cache_fields, field) {
			mail_copy_cache_field(ctx, src_mail, dest_seq,
					      field->name, buf);
		}
	} T_END;
}

int index_storage_set_subscribed(struct mailbox *box, bool set)
{
	struct mail_namespace *ns;
	struct mailbox_list *list = box->list;
	const char *subs_name;

	if ((list->ns->flags & NAMESPACE_FLAG_SUBSCRIPTIONS) != 0)
		subs_name = box->name;
	else {
		/* subscriptions=no namespace, find another one where we can
		   add the subscription to */
		ns = mail_namespace_find_subscribable(list->ns->user->namespaces,
						      box->vname);
		if (ns == NULL) {
			mail_storage_set_error(box->storage, MAIL_ERROR_NOTPOSSIBLE,
				"This namespace has no subscriptions");
			return -1;
		}
		/* use <orig ns prefix><orig storage name> as the
		   subscription name */
		subs_name = t_strconcat(list->ns->prefix, box->name, NULL);
		/* drop the common prefix (typically there isn't one) */
		i_assert(strncmp(ns->prefix, subs_name, strlen(ns->prefix)) == 0);
		subs_name += strlen(ns->prefix);

		list = ns->list;
	}
	if (mailbox_list_set_subscribed(list, subs_name, set) < 0) {
		mail_storage_copy_list_error(box->storage, list);
		return -1;
	}
	return 0;
}<|MERGE_RESOLUTION|>--- conflicted
+++ resolved
@@ -620,18 +620,7 @@
 	i_free_and_null(ctx->data.guid);
 	i_free_and_null(ctx->data.pop3_uidl);
 	index_attachment_save_free(ctx);
-<<<<<<< HEAD
-
-	ctx->flags = 0;
-	ctx->keywords = NULL;
-	ctx->min_modseq = 0;
-	ctx->received_date = ctx->save_date = 0;
-	ctx->received_tz_offset = 0;
-	ctx->uid = 0;
-	ctx->pop3_order = 0;
-=======
 	memset(&ctx->data, 0, sizeof(ctx->data));
->>>>>>> 8c79b6c7
 }
 
 static void
