--- conflicted
+++ resolved
@@ -282,19 +282,7 @@
 	box->opened = TRUE;
 
 	index_thread_mailbox_opened(box);
-<<<<<<< HEAD
 	hook_mailbox_opened(box);
-
-	if ((box->flags & MAILBOX_FLAG_OPEN_DELETED) == 0) {
-		if (mail_index_is_deleted(box->index)) {
-			mailbox_set_deleted(box);
-			return -1;
-		}
-	}
-=======
-	if (hook_mailbox_opened != NULL)
-		hook_mailbox_opened(box);
->>>>>>> 28039c06
 	return 0;
 }
 
