--- conflicted
+++ resolved
@@ -181,13 +181,7 @@
 
 		index_mail_cache_add(mail, MAIL_CACHE_SAVE_DATE, &t, sizeof(t));
 	}
-<<<<<<< HEAD
 	dbox_save_end(&ctx->ctx);
-=======
-
-	index_mail_cache_parse_deinit(_ctx->dest_mail, _ctx->data.received_date,
-				      !ctx->ctx.failed);
->>>>>>> 83f04781
 
 	files = array_idx_modifiable(&ctx->files, array_count(&ctx->files) - 1);
 	if (!ctx->ctx.failed) T_BEGIN {
