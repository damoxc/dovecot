--- conflicted
+++ resolved
@@ -176,27 +176,7 @@
 		}
 	}
 
-<<<<<<< HEAD
-	if (psize != (*stream)->v_offset) {
-		if ((*stream)->v_offset > psize) {
-			*error_r = t_strdup_printf(
-				"ext-refs point outside message "
-				"(%"PRIuUOFF_T" > %"PRIuUOFF_T")",
-				(*stream)->v_offset, psize);
-			ret = 0;
-		} else {
-			uoff_t trailer_size = psize - last_voffset;
-
-			input = i_stream_create_limit(*stream, trailer_size);
-			array_append(&streams, &input, 1);
-		}
-	}
-	(void)array_append_space(&streams);
-
-	inputs = array_idx_modifiable(&streams, 0);
-=======
 	input = istream_attachment_connector_finish(&conn);
->>>>>>> 0168fe8c
 	i_stream_unref(stream);
 	*stream = input;
 	return 1;
