--- conflicted
+++ resolved
@@ -146,90 +146,6 @@
 	return ret;
 }
 
-<<<<<<< HEAD
-static int
-index_attachment_base64_decode_lf(struct mail_save_attachment_part *part)
-{
-	part->base64_state = BASE64_STATE_0;
-	if (part->cur_base64_blocks < part->base64_line_blocks) {
-		/* last line */
-		part->base64_state = BASE64_STATE_EOM;
-		return 0;
-	} else if (part->base64_line_blocks == 0) {
-		/* first line */
-		if (part->cur_base64_blocks == 0)
-			return -1;
-		part->base64_line_blocks = part->cur_base64_blocks;
-	} else if (part->cur_base64_blocks == part->base64_line_blocks) {
-		/* line is ok */
-	} else {
-		return -1;
-	}
-	part->cur_base64_blocks = 0;
-	return 1;
-}
-
-static int
-index_attachment_try_base64_decode_char(struct mail_save_attachment_part *part,
-					size_t pos, char chr)
-{
-	switch (part->base64_state) {
-	case BASE64_STATE_0:
-		if (base64_is_valid_char(chr))
-			part->base64_state++;
-		else if (chr == '\r')
-			part->base64_state = BASE64_STATE_CR;
-		else if (chr == '\n') {
-			return index_attachment_base64_decode_lf(part);
-		} else {
-			return -1;
-		}
-		break;
-	case BASE64_STATE_1:
-		if (!base64_is_valid_char(chr))
-			return -1;
-		part->base64_state++;
-		break;
-	case BASE64_STATE_2:
-		if (base64_is_valid_char(chr))
-			part->base64_state++;
-		else if (chr == '=')
-			part->base64_state = BASE64_STATE_EOB;
-		else
-			return -1;
-		break;
-	case BASE64_STATE_3:
-		part->base64_bytes = part->output->offset + pos + 1;
-		if (base64_is_valid_char(chr)) {
-			part->base64_state = BASE64_STATE_0;
-			part->cur_base64_blocks++;
-		} else if (chr == '=') {
-			part->base64_state = BASE64_STATE_EOM;
-			part->cur_base64_blocks++;
-			return 0;
-		} else {
-			return -1;
-		}
-		break;
-	case BASE64_STATE_CR:
-		if (chr != '\n')
-			return -1;
-		part->base64_have_crlf = TRUE;
-		return index_attachment_base64_decode_lf(part);
-	case BASE64_STATE_EOB:
-		if (chr != '=')
-			return -1;
-
-		part->base64_bytes = part->output->offset + pos + 1;
-		part->base64_state = BASE64_STATE_EOM;
-		part->cur_base64_blocks++;
-		return 0;
-	case BASE64_STATE_EOM:
-		i_unreached();
-	}
-	return 1;
-}
-=======
 void index_attachment_save_begin(struct mail_save_context *ctx,
 				 struct fs *fs, struct istream *input)
 {
@@ -237,7 +153,6 @@
 	struct istream_attachment_settings set;
 	const char *error;
 	pool_t pool;
->>>>>>> 0168fe8c
 
 	i_assert(ctx->attach == NULL);
 
