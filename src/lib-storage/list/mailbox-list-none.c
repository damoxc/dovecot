/* Copyright (c) 2006-2010 Dovecot authors, see the included COPYING file */

#include "lib.h"
#include "array.h"
#include "imap-match.h"
#include "mailbox-list-private.h"

#define MAILBOX_LIST_NAME_NONE "none"
#define GLOBAL_TEMP_PREFIX ".temp."

struct noop_list_iterate_context {
	struct mailbox_list_iterate_context ctx;
	struct mailbox_info inbox_info;
	unsigned int list_inbox:1;
};

extern struct mailbox_list none_mailbox_list;

static struct mailbox_list *none_list_alloc(void)
{
	struct mailbox_list *list;
	pool_t pool;

	pool = pool_alloconly_create("none list", 2048);

	list = p_new(pool, struct mailbox_list, 1);
	*list = none_mailbox_list;
	list->pool = pool;
	return list;
}

static void none_list_deinit(struct mailbox_list *list)
{
	pool_unref(&list->pool);
}

static bool
none_is_valid_pattern(struct mailbox_list *list ATTR_UNUSED,
		      const char *pattern ATTR_UNUSED)
{
	return TRUE;
}

static bool
none_is_valid_existing_name(struct mailbox_list *list ATTR_UNUSED,
			    const char *name ATTR_UNUSED)
{
	return TRUE;
}

static bool
none_is_valid_create_name(struct mailbox_list *list ATTR_UNUSED,
			  const char *name ATTR_UNUSED)
{
	return FALSE;
}

static char none_list_get_hierarchy_sep(struct mailbox_list *list ATTR_UNUSED)
{
	return '/';
}

static const char *
none_list_get_path(struct mailbox_list *list ATTR_UNUSED,
		   const char *name ATTR_UNUSED,
		   enum mailbox_list_path_type type ATTR_UNUSED)
{
	if (type == MAILBOX_LIST_PATH_TYPE_INDEX)
		return "";
	return NULL;
}

<<<<<<< HEAD
static int
none_list_get_mailbox_name_status(struct mailbox_list *list,
				  const char *name,
				  enum mailbox_name_status *status)
{
	if (strcasecmp(name, "INBOX") == 0 &&
	    (list->ns->flags & NAMESPACE_FLAG_INBOX_USER) != 0)
		*status = MAILBOX_NAME_EXISTS_MAILBOX;
	else
		*status = MAILBOX_NAME_VALID;
	return 0;
}

=======
>>>>>>> e513897d
static const char *
none_list_get_temp_prefix(struct mailbox_list *list ATTR_UNUSED,
			  bool global ATTR_UNUSED)
{
	return GLOBAL_TEMP_PREFIX;
}

static int
none_list_subscriptions_refresh(struct mailbox_list *src_list ATTR_UNUSED,
				struct mailbox_list *dest_list ATTR_UNUSED)
{
	return 0;
}

static int none_list_set_subscribed(struct mailbox_list *list,
				    const char *name ATTR_UNUSED,
				    bool set ATTR_UNUSED)
{
	mailbox_list_set_error(list, MAIL_ERROR_NOTPOSSIBLE, "Not supported");
	return -1;
}

static int
none_list_create_mailbox_dir(struct mailbox_list *list,
			     const char *name ATTR_UNUSED,
			     enum mailbox_dir_create_type type ATTR_UNUSED)
{
	mailbox_list_set_error(list, MAIL_ERROR_NOTPOSSIBLE, "Not supported");
	return -1;
}

static int none_list_delete_mailbox(struct mailbox_list *list,
				    const char *name ATTR_UNUSED)
{
	mailbox_list_set_error(list, MAIL_ERROR_NOTPOSSIBLE, "Not supported");
	return -1;
}

static int none_list_delete_dir(struct mailbox_list *list,
				const char *name ATTR_UNUSED)
{
	mailbox_list_set_error(list, MAIL_ERROR_NOTPOSSIBLE, "Not supported");
	return -1;
}

static int
none_list_rename_mailbox(struct mailbox_list *oldlist,
			 const char *oldname ATTR_UNUSED,
			 struct mailbox_list *newlist ATTR_UNUSED,
			 const char *newname ATTR_UNUSED,
			 bool rename_children ATTR_UNUSED)
{
	mailbox_list_set_error(oldlist, MAIL_ERROR_NOTPOSSIBLE,
			       "Not supported");
	return -1;
}

static struct mailbox_list_iterate_context *
none_list_iter_init(struct mailbox_list *list,
		    const char *const *patterns,
		    enum mailbox_list_iter_flags flags)
{
	struct noop_list_iterate_context *ctx;

<<<<<<< HEAD
	ctx = i_new(struct noop_list_iterate_context, 1);
	ctx->ctx.list = list;
	ctx->ctx.flags = flags;
	if ((list->ns->flags & NAMESPACE_FLAG_INBOX_USER) != 0) {
		ctx->list_inbox = TRUE;
		ctx->inbox_info.ns = list->ns;
		ctx->inbox_info.name = "INBOX";
	}
	return &ctx->ctx;
=======
	ctx = i_new(struct mailbox_list_iterate_context, 1);
	ctx->list = list;
	ctx->flags = flags;
	ctx->glob = imap_match_init_multiple(default_pool, patterns, TRUE,
					     mail_namespace_get_sep(list->ns));
	array_create(&ctx->module_contexts, default_pool, sizeof(void *), 5);
	return ctx;
>>>>>>> e513897d
}

static int
none_list_iter_deinit(struct mailbox_list_iterate_context *ctx)
{
	array_free(&ctx->module_contexts);
	imap_match_deinit(&ctx->glob);
	i_free(ctx);
	return 0;
}

static const struct mailbox_info *
none_list_iter_next(struct mailbox_list_iterate_context *_ctx)
{
	struct noop_list_iterate_context *ctx =
		(struct noop_list_iterate_context *)_ctx;

	if (ctx->list_inbox) {
		ctx->list_inbox = FALSE;
		return &ctx->inbox_info;
	}
	return NULL;
}

static int
none_list_get_mailbox_flags(struct mailbox_list *list ATTR_UNUSED,
			    const char *dir ATTR_UNUSED,
			    const char *fname ATTR_UNUSED,
			    enum mailbox_list_file_type type ATTR_UNUSED,
			    struct stat *st_r ATTR_UNUSED,
			    enum mailbox_info_flags *flags)
{
	*flags = MAILBOX_NONEXISTENT;
	return 0;
}

struct mailbox_list none_mailbox_list = {
	.name = MAILBOX_LIST_NAME_NONE,
	.props = MAILBOX_LIST_PROP_NO_ROOT,
	.mailbox_name_max_length = MAILBOX_LIST_NAME_MAX_LENGTH,

	{
		none_list_alloc,
		none_list_deinit,
		NULL,
		none_is_valid_pattern,
		none_is_valid_existing_name,
		none_is_valid_create_name,
		none_list_get_hierarchy_sep,
		mailbox_list_default_get_vname,
		mailbox_list_default_get_storage_name,
		none_list_get_path,
		none_list_get_temp_prefix,
		NULL,
		none_list_iter_init,
		none_list_iter_next,
		none_list_iter_deinit,
		none_list_get_mailbox_flags,
		NULL,
		none_list_subscriptions_refresh,
		none_list_set_subscribed,
		none_list_create_mailbox_dir,
		none_list_delete_mailbox,
		none_list_delete_dir,
		none_list_rename_mailbox
	}
};<|MERGE_RESOLUTION|>--- conflicted
+++ resolved
@@ -70,22 +70,6 @@
 	return NULL;
 }
 
-<<<<<<< HEAD
-static int
-none_list_get_mailbox_name_status(struct mailbox_list *list,
-				  const char *name,
-				  enum mailbox_name_status *status)
-{
-	if (strcasecmp(name, "INBOX") == 0 &&
-	    (list->ns->flags & NAMESPACE_FLAG_INBOX_USER) != 0)
-		*status = MAILBOX_NAME_EXISTS_MAILBOX;
-	else
-		*status = MAILBOX_NAME_VALID;
-	return 0;
-}
-
-=======
->>>>>>> e513897d
 static const char *
 none_list_get_temp_prefix(struct mailbox_list *list ATTR_UNUSED,
 			  bool global ATTR_UNUSED)
@@ -150,25 +134,18 @@
 {
 	struct noop_list_iterate_context *ctx;
 
-<<<<<<< HEAD
 	ctx = i_new(struct noop_list_iterate_context, 1);
 	ctx->ctx.list = list;
 	ctx->ctx.flags = flags;
+	ctx->ctx.glob = imap_match_init_multiple(default_pool, patterns, TRUE,
+						 mail_namespace_get_sep(list->ns));
+	array_create(&ctx->ctx.module_contexts, default_pool, sizeof(void *), 5);
 	if ((list->ns->flags & NAMESPACE_FLAG_INBOX_USER) != 0) {
 		ctx->list_inbox = TRUE;
 		ctx->inbox_info.ns = list->ns;
 		ctx->inbox_info.name = "INBOX";
 	}
 	return &ctx->ctx;
-=======
-	ctx = i_new(struct mailbox_list_iterate_context, 1);
-	ctx->list = list;
-	ctx->flags = flags;
-	ctx->glob = imap_match_init_multiple(default_pool, patterns, TRUE,
-					     mail_namespace_get_sep(list->ns));
-	array_create(&ctx->module_contexts, default_pool, sizeof(void *), 5);
-	return ctx;
->>>>>>> e513897d
 }
 
 static int
