--- conflicted
+++ resolved
@@ -252,11 +252,8 @@
 	void (*expunge)(struct mail *mail);
 	void (*set_cache_corrupted)(struct mail *mail,
 				    enum mail_fetch_field field);
-<<<<<<< HEAD
-=======
 
 	struct index_mail *(*get_index_mail)(struct mail *mail);
->>>>>>> a9d5009b
 };
 
 union mail_module_context {
