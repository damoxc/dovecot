#ifndef MAIL_USER_H
#define MAIL_USER_H

#include "mail-storage-settings.h"

struct mail_user;

struct mail_user_vfuncs {
	void (*deinit)(struct mail_user *user);
};

struct mail_user {
	pool_t pool;
	struct mail_user_vfuncs v;
	int refcount;

	const char *username;
	/* don't access the home directly. It may be set lazily. */
	const char *_home;

	uid_t uid;
	const char *service;
	struct ip_addr *local_ip, *remote_ip;
	const struct var_expand_table *var_expand_table;
	/* error during initialization */
	const char *error;

	const struct mail_user_settings *unexpanded_set;
	struct mail_user_settings *set;
	struct mail_namespace *namespaces;

	/* Module-specific contexts. See mail_storage_module_id. */
	ARRAY_DEFINE(module_contexts, union mail_user_module_context *);

	/* Either home is set or there is no home for the user. */
	unsigned int home_looked_up:1;
	/* User is an administrator. Allow operations not normally allowed
	   for other people. */
	unsigned int admin:1;
	/* mail_user_init() has been called */
	unsigned int initialized:1;
	/* Shortcut to mail_storage_settings.mail_debug */
	unsigned int mail_debug:1;
};

struct mail_user_module_register {
	unsigned int id;
};

union mail_user_module_context {
	struct mail_user_vfuncs super;
	struct mail_user_module_register *reg;
};
extern struct mail_user_module_register mail_user_module_register;

/* Called after user has been created */
extern void (*hook_mail_user_created)(struct mail_user *user);

void mail_users_init(const char *auth_socket_path, bool debug);
void mail_users_deinit(void);

struct mail_user *mail_user_alloc(const char *username,
				  const struct mail_user_settings *set);
/* Returns -1 if settings were invalid. */
int mail_user_init(struct mail_user *user, const char **error_r);

void mail_user_ref(struct mail_user *user);
void mail_user_unref(struct mail_user **user);

/* Find another user from the given user's namespaces. */
struct mail_user *mail_user_find(struct mail_user *user, const char *name);

/* Specify mail location %variable expansion data. */
void mail_user_set_vars(struct mail_user *user, uid_t uid, const char *service,
			const struct ip_addr *local_ip,
			const struct ip_addr *remote_ip);
/* Return %variable expansion table for the user. */
const struct var_expand_table *
mail_user_var_expand_table(struct mail_user *user);

/* Specify the user's home directory. This should be called also when it's
   known that the user doesn't have a home directory to avoid the internal
   lookup. */
void mail_user_set_home(struct mail_user *user, const char *home);
/* Get the home directory for the user. Returns 1 if home directory looked up
   successfully, 0 if there is no home directory (either user doesn't exist or
   has no home directory) or -1 if lookup failed. */
int mail_user_get_home(struct mail_user *user, const char **home_r);
<<<<<<< HEAD
/* If name exists in plugin_envs, return its value. */
const char *mail_user_plugin_getenv(struct mail_user *user, const char *name);
=======
/* Returns path + file prefix for creating a temporary file. Uses home
   directory if possible, fallbacks to mail directory. */
const char *mail_user_get_temp_prefix(struct mail_user *user);
>>>>>>> db1f91bf

/* Add more namespaces to user's namespaces. The ->next pointers may be
   changed, so the namespaces pointer will be updated to user->namespaces. */
void mail_user_add_namespace(struct mail_user *user,
			     struct mail_namespace **namespaces);
/* Drop autocreated shared namespaces that don't have any "usable" mailboxes. */
void mail_user_drop_useless_namespaces(struct mail_user *user);

/* Replace ~/ at the beginning of the path with the user's home directory. */
const char *mail_user_home_expand(struct mail_user *user, const char *path);
/* Returns 0 if ok, -1 if home directory isn't set. */
int mail_user_try_home_expand(struct mail_user *user, const char **path);

#endif<|MERGE_RESOLUTION|>--- conflicted
+++ resolved
@@ -86,14 +86,11 @@
    successfully, 0 if there is no home directory (either user doesn't exist or
    has no home directory) or -1 if lookup failed. */
 int mail_user_get_home(struct mail_user *user, const char **home_r);
-<<<<<<< HEAD
-/* If name exists in plugin_envs, return its value. */
-const char *mail_user_plugin_getenv(struct mail_user *user, const char *name);
-=======
 /* Returns path + file prefix for creating a temporary file. Uses home
    directory if possible, fallbacks to mail directory. */
 const char *mail_user_get_temp_prefix(struct mail_user *user);
->>>>>>> db1f91bf
+/* If name exists in plugin_envs, return its value. */
+const char *mail_user_plugin_getenv(struct mail_user *user, const char *name);
 
 /* Add more namespaces to user's namespaces. The ->next pointers may be
    changed, so the namespaces pointer will be updated to user->namespaces. */
