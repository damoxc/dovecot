/* Copyright (c) 2005-2012 Dovecot authors, see the included COPYING file */

#include "lib.h"
#include "restrict-access.h"
#include "master-service.h"
#include "master-service-settings.h"
#include "settings-parser.h"
#include "client-connection.h"
#include "doveadm-settings.h"
#include "doveadm-mail.h"
#include "doveadm-print-private.h"
#include "doveadm-server.h"

const struct doveadm_print_vfuncs *doveadm_print_vfuncs_all[] = {
	&doveadm_print_server_vfuncs,
	NULL
};

struct client_connection *doveadm_client;
int doveadm_exit_code = 0;

static void doveadm_die(void)
{
	/* do nothing. doveadm connections should be over soon. */
}

static void client_connected(struct master_service_connection *conn)
{
	if (doveadm_client != NULL) {
		i_error("doveadm server can handle only a single client");
		return;
	}

	master_service_client_connection_accept(conn);
	doveadm_client = client_connection_create(conn->fd, conn->listen_fd);
}

static void main_preinit(void)
{
	restrict_access_by_env(NULL, FALSE);
	restrict_access_allow_coredumps(TRUE);
}

static void main_init(void)
{
	doveadm_server = TRUE;
	doveadm_settings = master_service_settings_get_others(master_service)[0];
	doveadm_settings = settings_dup(&doveadm_setting_parser_info,
					doveadm_settings,
					pool_datastack_create());

	doveadm_mail_init();
	doveadm_load_modules();
	doveadm_print_init(DOVEADM_PRINT_TYPE_SERVER);
}

static void main_deinit(void)
{
	if (doveadm_client != NULL)
		client_connection_destroy(&doveadm_client);
	doveadm_mail_deinit();
	doveadm_unload_modules();
}

int main(int argc, char *argv[])
{
	const struct setting_parser_info *set_roots[] = {
		&doveadm_setting_parser_info,
		NULL
	};
	enum master_service_flags service_flags =
		MASTER_SERVICE_FLAG_KEEP_CONFIG_OPEN;
	const char *error;

<<<<<<< HEAD
	master_service = master_service_init("doveadm", service_flags,
					     &argc, &argv, NULL);
=======
	master_service = master_service_init("doveadm", 0, &argc, &argv, "");
>>>>>>> 0168fe8c
	if (master_getopt(master_service) > 0)
		return FATAL_DEFAULT;

	if (master_service_settings_read_simple(master_service, set_roots,
						&error) < 0)
		i_fatal("Error reading configuration: %s", error);

	master_service_init_log(master_service, "doveadm: ");
	main_preinit();
	master_service_init_finish(master_service);
	master_service_set_die_callback(master_service, doveadm_die);

	main_init();
	master_service_run(master_service, client_connected);

	main_deinit();
	master_service_deinit(&master_service);
        return 0;
}<|MERGE_RESOLUTION|>--- conflicted
+++ resolved
@@ -72,12 +72,8 @@
 		MASTER_SERVICE_FLAG_KEEP_CONFIG_OPEN;
 	const char *error;
 
-<<<<<<< HEAD
 	master_service = master_service_init("doveadm", service_flags,
-					     &argc, &argv, NULL);
-=======
-	master_service = master_service_init("doveadm", 0, &argc, &argv, "");
->>>>>>> 0168fe8c
+					     &argc, &argv, "");
 	if (master_getopt(master_service) > 0)
 		return FATAL_DEFAULT;
 
