/* Copyright (c) 2012 Dovecot authors, see the included COPYING file */

#include "lib.h"
#include "array.h"
#include "hash.h"
#include "mail-namespace.h"
#include "dsync-mailbox-tree.h"
#include "dsync-slave.h"
#include "dsync-brain-private.h"

static void dsync_brain_run_io(void *context)
{
	struct dsync_brain *brain = context;
	bool changed, try_pending;

	if (dsync_slave_has_failed(brain->slave)) {
		io_loop_stop(current_ioloop);
		brain->failed = TRUE;
		return;
	}

	try_pending = TRUE;
	do {
		if (!dsync_brain_run(brain, &changed)) {
			io_loop_stop(current_ioloop);
			break;
		}
		if (changed)
			try_pending = TRUE;
		else if (try_pending) {
			if (dsync_slave_has_pending_data(brain->slave))
				changed = TRUE;
			try_pending = FALSE;
		}
	} while (changed);
}

static struct dsync_brain *
dsync_brain_common_init(struct mail_user *user, struct dsync_slave *slave)
{
	struct dsync_brain *brain;
	pool_t pool;

	pool = pool_alloconly_create("dsync brain", 10240);
	brain = p_new(pool, struct dsync_brain, 1);
	brain->pool = pool;
	brain->user = user;
	brain->slave = slave;
	brain->sync_type = DSYNC_BRAIN_SYNC_TYPE_UNKNOWN;
	hash_table_create(&brain->remote_mailbox_states,
			  brain->pool, 0, guid_128_hash, guid_128_cmp);
	p_array_init(&brain->mailbox_states, pool, 64);
	return brain;
}

struct dsync_brain *
dsync_brain_master_init(struct mail_user *user, struct dsync_slave *slave,
			struct mail_namespace *sync_ns,
			enum dsync_brain_sync_type sync_type,
			enum dsync_brain_flags flags,
			const char *state)
{
	struct dsync_slave_settings slave_set;
	struct dsync_brain *brain;
	const char *error;

	i_assert(sync_type != DSYNC_BRAIN_SYNC_TYPE_UNKNOWN);
	i_assert(sync_type != DSYNC_BRAIN_SYNC_TYPE_STATE || *state != '\0');

	brain = dsync_brain_common_init(user, slave);
	brain->sync_type = sync_type;
	if (sync_ns != NULL)
		brain->sync_ns = sync_ns;
	brain->master_brain = TRUE;
	brain->mails_have_guids =
		(flags & DSYNC_BRAIN_FLAG_MAILS_HAVE_GUIDS) != 0;
	brain->guid_requests =
		(flags & DSYNC_BRAIN_FLAG_SEND_REQUESTS) != 0;

	brain->state = DSYNC_STATE_SEND_MAILBOX_TREE;
	if (sync_type == DSYNC_BRAIN_SYNC_TYPE_STATE) {
		if (dsync_mailbox_states_import(&brain->mailbox_states, state,
						&error) < 0) {
			array_clear(&brain->mailbox_states);
			i_error("Saved sync state is invalid, "
				"falling back to full sync: %s", error);
			brain->sync_type = DSYNC_BRAIN_SYNC_TYPE_FULL;
		} else {
			brain->state = DSYNC_STATE_MASTER_SEND_LAST_COMMON;
		}
	}
	dsync_brain_mailbox_trees_init(brain);

	memset(&slave_set, 0, sizeof(slave_set));
	slave_set.sync_ns_prefix = sync_ns == NULL ? NULL : sync_ns->prefix;
	slave_set.sync_type = sync_type;
	slave_set.guid_requests = brain->guid_requests;
	slave_set.mails_have_guids = brain->mails_have_guids;
	dsync_slave_send_handshake(slave, &slave_set);

	dsync_slave_set_io_callback(slave, dsync_brain_run_io, brain);
	return brain;
}

struct dsync_brain *
dsync_brain_slave_init(struct mail_user *user, struct dsync_slave *slave)
{
	struct dsync_brain *brain;

	brain = dsync_brain_common_init(user, slave);
	brain->state = DSYNC_STATE_SLAVE_RECV_HANDSHAKE;

<<<<<<< HEAD
	boxes = array_get(boxes_arr, &count);
	if (count == 0)
		return TRUE;
	if (count == 1 && strcasecmp(boxes[0]->name, "INBOX") == 0 &&
	    boxes[0]->message_count == 0 && boxes[0]->uid_next == 1)
		return TRUE;
	return FALSE;
=======
	dsync_slave_set_io_callback(slave, dsync_brain_run_io, brain);
	return brain;
>>>>>>> fb413bfb
}

int dsync_brain_deinit(struct dsync_brain **_brain)
{
	struct dsync_brain *brain = *_brain;
	int ret;

	*_brain = NULL;

	if (dsync_slave_has_failed(brain->slave) ||
	    brain->state != DSYNC_STATE_DONE)
		brain->failed = TRUE;

	if (brain->box != NULL)
		dsync_brain_sync_mailbox_deinit(brain);
	if (brain->local_tree_iter != NULL)
		dsync_mailbox_tree_iter_deinit(&brain->local_tree_iter);

	hash_table_destroy(&brain->remote_mailbox_states);

	ret = brain->failed ? -1 : 0;
	pool_unref(&brain->pool);
	return ret;
}

static bool dsync_brain_slave_recv_handshake(struct dsync_brain *brain)
{
	const struct dsync_slave_settings *slave_set;

	i_assert(!brain->master_brain);

	if (dsync_slave_recv_handshake(brain->slave, &slave_set) == 0)
		return FALSE;

	if (slave_set->sync_ns_prefix != NULL) {
		brain->sync_ns = mail_namespace_find(brain->user->namespaces,
						     slave_set->sync_ns_prefix);
		if (brain->sync_ns == NULL) {
			i_error("Requested sync namespace prefix=%s doesn't exist",
				slave_set->sync_ns_prefix);
			brain->failed = TRUE;
			return TRUE;
		}
	}
	i_assert(brain->sync_type == DSYNC_BRAIN_SYNC_TYPE_UNKNOWN);
	brain->sync_type = slave_set->sync_type;
	brain->guid_requests = slave_set->guid_requests;
	brain->mails_have_guids = slave_set->mails_have_guids;

	dsync_brain_mailbox_trees_init(brain);

	if (brain->sync_type == DSYNC_BRAIN_SYNC_TYPE_STATE)
		brain->state = DSYNC_STATE_SLAVE_RECV_LAST_COMMON;
	else
		brain->state = DSYNC_STATE_SEND_MAILBOX_TREE;
	return TRUE;
}

static void dsync_brain_master_send_last_common(struct dsync_brain *brain)
{
	const struct dsync_mailbox_state *states;
	unsigned int count;
	enum dsync_slave_send_ret ret = DSYNC_SLAVE_SEND_RET_OK;

	i_assert(brain->master_brain);

	states = array_get(&brain->mailbox_states, &count);
	while (brain->mailbox_state_idx < count) {
		if (ret == DSYNC_SLAVE_SEND_RET_FULL)
			return;
		ret = dsync_slave_send_mailbox_state(brain->slave,
				&states[brain->mailbox_state_idx++]);
	}
	dsync_slave_send_end_of_list(brain->slave);
	brain->state = DSYNC_STATE_SEND_MAILBOX_TREE;
	brain->mailbox_state_idx = 0;
}

static bool dsync_brain_slave_recv_last_common(struct dsync_brain *brain)
{
	struct dsync_mailbox_state state;
	enum dsync_slave_recv_ret ret;
	bool changed = FALSE;

	i_assert(!brain->master_brain);

	while ((ret = dsync_slave_recv_mailbox_state(brain->slave, &state)) > 0) {
		array_append(&brain->mailbox_states, &state, 1);
		changed = TRUE;
	}
	if (ret == DSYNC_SLAVE_RECV_RET_FINISHED) {
		brain->state = DSYNC_STATE_SEND_MAILBOX_TREE;
		changed = TRUE;
	}
	return changed;
}

static bool dsync_brain_run_real(struct dsync_brain *brain, bool *changed_r)
{
	bool changed = FALSE, ret = TRUE;

	if (brain->failed)
		return FALSE;

	switch (brain->state) {
	case DSYNC_STATE_SLAVE_RECV_HANDSHAKE:
		changed = dsync_brain_slave_recv_handshake(brain);
		break;
	case DSYNC_STATE_MASTER_SEND_LAST_COMMON:
		dsync_brain_master_send_last_common(brain);
		changed = TRUE;
		break;
	case DSYNC_STATE_SLAVE_RECV_LAST_COMMON:
		changed = dsync_brain_slave_recv_last_common(brain);
		break;
	case DSYNC_STATE_SEND_MAILBOX_TREE:
		dsync_brain_send_mailbox_tree(brain);
		changed = TRUE;
		break;
	case DSYNC_STATE_RECV_MAILBOX_TREE:
		changed = dsync_brain_recv_mailbox_tree(brain);
		break;
	case DSYNC_STATE_SEND_MAILBOX_TREE_DELETES:
		dsync_brain_send_mailbox_tree_deletes(brain);
		changed = TRUE;
		break;
	case DSYNC_STATE_RECV_MAILBOX_TREE_DELETES:
		changed = dsync_brain_recv_mailbox_tree_deletes(brain);
		break;
	case DSYNC_STATE_MASTER_SEND_MAILBOX:
		dsync_brain_master_send_mailbox(brain);
		changed = TRUE;
		break;
	case DSYNC_STATE_SLAVE_RECV_MAILBOX:
		changed = dsync_brain_slave_recv_mailbox(brain);
		break;
	case DSYNC_STATE_SYNC_MAILS:
		changed = dsync_brain_sync_mails(brain);
		break;
	case DSYNC_STATE_DONE:
		changed = TRUE;
		ret = FALSE;
		break;
	}

	*changed_r = changed;
	return brain->failed ? FALSE : ret;
}

bool dsync_brain_run(struct dsync_brain *brain, bool *changed_r)
{
	bool ret;

	*changed_r = FALSE;

	if (dsync_slave_has_failed(brain->slave)) {
		brain->failed = TRUE;
		return FALSE;
	}

	T_BEGIN {
		ret = dsync_brain_run_real(brain, changed_r);
	} T_END;
	if (!brain->failed)
		dsync_slave_flush(brain->slave);
	return ret;
}

bool dsync_brain_has_failed(struct dsync_brain *brain)
{
	return brain->failed;
}<|MERGE_RESOLUTION|>--- conflicted
+++ resolved
@@ -110,18 +110,8 @@
 	brain = dsync_brain_common_init(user, slave);
 	brain->state = DSYNC_STATE_SLAVE_RECV_HANDSHAKE;
 
-<<<<<<< HEAD
-	boxes = array_get(boxes_arr, &count);
-	if (count == 0)
-		return TRUE;
-	if (count == 1 && strcasecmp(boxes[0]->name, "INBOX") == 0 &&
-	    boxes[0]->message_count == 0 && boxes[0]->uid_next == 1)
-		return TRUE;
-	return FALSE;
-=======
 	dsync_slave_set_io_callback(slave, dsync_brain_run_io, brain);
 	return brain;
->>>>>>> fb413bfb
 }
 
 int dsync_brain_deinit(struct dsync_brain **_brain)
