/* Copyright (c) 2010-2011 Dovecot authors, see the included COPYING file */

#include "lib.h"
#include "mail-namespace.h"
#include "mail-storage.h"
#include "mail-search-build.h"
#include "doveadm-mail.h"

<<<<<<< HEAD
enum cache_mask {
	CACHE_HDR		= 0x01,
	CACHE_BODY		= 0x02,
	CACHE_RECEIVED_DATE	= 0x04,
	CACHE_SAVE_DATE		= 0x08,
	CACHE_VIRTUAL_SIZE	= 0x10,
	CACHE_PHYSICAL_SIZE	= 0x20,
	CACHE_POP3_UIDL		= 0x40,
	CACHE_GUID		= 0x80
};

static bool fts_is_enabled = FALSE;

static enum cache_mask
cache_fields_get(const struct mailbox_metadata *metadata)
{
	const char *const *cache_fields;
	unsigned int i, count;
	enum cache_mask cache = 0;

	cache_fields = array_get(metadata->cache_fields, &count);
	for (i = 0; i < count; i++) {
		if (strncmp(cache_fields[i], "hdr.", 4) == 0 ||
		    strcmp(cache_fields[i], "date.sent") == 0 ||
		    strcmp(cache_fields[i], "imap.envelope") == 0)
			cache |= CACHE_HDR;
		else if (strcmp(cache_fields[i], "mime.parts") == 0 ||
			 strcmp(cache_fields[i], "imap.body") == 0 ||
			 strcmp(cache_fields[i], "imap.bodystructure") == 0)
			cache |= CACHE_BODY;
		else if (strcmp(cache_fields[i], "date.received") == 0)
			cache |= CACHE_RECEIVED_DATE;
		else if (strcmp(cache_fields[i], "date.save") == 0)
			cache |= CACHE_SAVE_DATE;
		else if (strcmp(cache_fields[i], "size.virtual") == 0)
			cache |= CACHE_VIRTUAL_SIZE;
		else if (strcmp(cache_fields[i], "size.physical") == 0)
			cache |= CACHE_PHYSICAL_SIZE;
		else if (strcmp(cache_fields[i], "pop3.uidl") == 0)
			cache |= CACHE_POP3_UIDL;
		else if (strcmp(cache_fields[i], "guid") == 0)
			cache |= CACHE_GUID;
		else if (doveadm_debug) {
			i_debug("Ignoring unknown cache field: %s",
				cache_fields[i]);
		}
	}
	return cache;
}

static int cache_add(struct mailbox *box, enum cache_mask cache)
{
	struct mailbox_status status;
	struct mailbox_transaction_context *trans;
	struct mail *mail;
	uint32_t seq;
	time_t date;
	uoff_t size;
	const char *str;

	if (doveadm_debug) {
		i_debug("%s: Nothing in mailbox cache, skipping",
			mailbox_get_vname(box));
		return 0;
	}

	/* find the first message we need to index */
	mailbox_get_open_status(box, STATUS_MESSAGES, &status);
	trans = mailbox_transaction_begin(box, 0);
	mail = mail_alloc(trans, 0, NULL);
	for (seq = status.messages; seq > 0; seq--) {
		mail_set_seq(mail, seq);
		if (mail_is_cached(mail))
			break;
	}
	seq++;

	if (doveadm_debug) {
		if (seq > status.messages) {
			i_debug("%s: Cache is already up to date",
				mailbox_get_vname(box));
		} else {
			i_debug("%s: Caching mails seq=%u..%u cache=0x%x",
				mailbox_get_vname(box),
				seq, status.messages, cache);
		}
	}

	for (; seq <= status.messages; seq++) {
		mail_set_seq(mail, seq);

		if ((cache & (CACHE_HDR | CACHE_BODY)) != 0)
			mail_parse(mail, (cache & CACHE_BODY) != 0);
		if ((cache & CACHE_RECEIVED_DATE) != 0)
			(void)mail_get_received_date(mail, &date);
		if ((cache & CACHE_SAVE_DATE) != 0)
			(void)mail_get_save_date(mail, &date);
		if ((cache & CACHE_VIRTUAL_SIZE) != 0)
			(void)mail_get_virtual_size(mail, &size);
		if ((cache & CACHE_PHYSICAL_SIZE) != 0)
			(void)mail_get_physical_size(mail, &size);
		if ((cache & CACHE_POP3_UIDL) != 0) {
			(void)mail_get_special(mail, MAIL_FETCH_UIDL_BACKEND,
					       &str);
		}
		if ((cache & CACHE_GUID) != 0)
			(void)mail_get_special(mail, MAIL_FETCH_GUID, &str);
	}
	mail_free(&mail);
	if (mailbox_transaction_commit(&trans) < 0) {
		i_error("Commiting mailbox %s failed: %s",
			mailbox_get_vname(box),
			mail_storage_get_last_error(mailbox_get_storage(box), NULL));
		return -1;
	}
	return 0;
}

static int fts_update(struct mailbox *box)
{
	struct mailbox_status status;
	struct mailbox_transaction_context *t;
	struct mail_search_args *search_args;
	struct mail_search_arg *arg;
	struct mail_search_context *ctx;
	struct mail *mail;
	int ret;

	if (!fts_is_enabled)
		return 0;

	mailbox_get_open_status(box, STATUS_MESSAGES, &status);

	/* a bit kludgy way to trigger the full text search update:
	   search for a string in the last message */
	t = mailbox_transaction_begin(box, 0);
	search_args = mail_search_build_init();
	mail_search_build_add_seqset(search_args,
				     status.messages, status.messages);
	arg = mail_search_build_add(search_args, SEARCH_BODY_FAST);
	arg->value.str = "xyzzy";

	ctx = mailbox_search_init(t, search_args, NULL, 0, NULL);
	mail_search_args_unref(&search_args);

	while (mailbox_search_next(ctx, &mail)) {
	}

	ret = mailbox_search_deinit(&ctx);
	if (mailbox_transaction_commit(&t) < 0)
		ret = -1;
	return ret;
}

=======
>>>>>>> fc5458bd
static int
cmd_index_box(const struct mailbox_info *info)
{
	struct mailbox *box;
<<<<<<< HEAD
	struct mailbox_metadata metadata;
	enum cache_mask cache;
=======
	const char *storage_name;
>>>>>>> fc5458bd
	int ret = 0;

	box = mailbox_alloc(info->ns->list, info->name,
			    MAILBOX_FLAG_KEEP_RECENT |
			    MAILBOX_FLAG_IGNORE_ACLS);

	if (mailbox_sync(box, MAILBOX_SYNC_FLAG_FULL_READ |
			 MAILBOX_SYNC_FLAG_PRECACHE) < 0) {
		i_error("Syncing mailbox %s failed: %s", info->name,
			mail_storage_get_last_error(mailbox_get_storage(box), NULL));
<<<<<<< HEAD
		mailbox_free(&box);
		return -1;
	}
	if (mailbox_get_metadata(box, MAILBOX_METADATA_CACHE_FIELDS,
				 &metadata) < 0) {
		i_error("Metadata lookup from mailbox %s failed: %s", info->name,
			mail_storage_get_last_error(mailbox_get_storage(box), NULL));
		mailbox_free(&box);
		return -1;
	}

	cache = cache_fields_get(&metadata);
	ret = cache_add(box, cache);

	if (fts_update(box) < 0)
=======
>>>>>>> fc5458bd
		ret = -1;
	}

	mailbox_free(&box);
	return ret;
}

static void
cmd_index_run(struct doveadm_mail_cmd_context *ctx, struct mail_user *user)
{
	const enum mailbox_list_iter_flags iter_flags =
		MAILBOX_LIST_ITER_RAW_LIST |
		MAILBOX_LIST_ITER_NO_AUTO_BOXES |
		MAILBOX_LIST_ITER_RETURN_NO_FLAGS |
		MAILBOX_LIST_ITER_STAR_WITHIN_NS;
	const enum namespace_type ns_mask =
		NAMESPACE_PRIVATE | NAMESPACE_SHARED | NAMESPACE_PUBLIC;
	struct mailbox_list_iterate_context *iter;
	const struct mailbox_info *info;

	iter = mailbox_list_iter_init_namespaces(user->namespaces, ctx->args,
						 ns_mask, iter_flags);
	while ((info = mailbox_list_iter_next(iter)) != NULL) {
		if ((info->flags & (MAILBOX_NOSELECT |
				    MAILBOX_NONEXISTENT)) == 0) T_BEGIN {
			(void)cmd_index_box(info);
		} T_END;
	}
	if (mailbox_list_iter_deinit(&iter) < 0)
		i_error("Listing mailboxes failed");
}

static void cmd_index_init(struct doveadm_mail_cmd_context *ctx ATTR_UNUSED,
			   const char *const args[])
{
	if (args[0] == NULL)
		doveadm_mail_help_name("index");
}

static struct doveadm_mail_cmd_context *cmd_index_alloc(void)
{
	struct doveadm_mail_cmd_context *ctx;

	ctx = doveadm_mail_cmd_alloc(struct doveadm_mail_cmd_context);
	ctx->v.init = cmd_index_init;
	ctx->v.run = cmd_index_run;
	return ctx;
}

struct doveadm_mail_cmd cmd_index = {
	cmd_index_alloc, "index", "<mailbox>"
};<|MERGE_RESOLUTION|>--- conflicted
+++ resolved
@@ -6,173 +6,10 @@
 #include "mail-search-build.h"
 #include "doveadm-mail.h"
 
-<<<<<<< HEAD
-enum cache_mask {
-	CACHE_HDR		= 0x01,
-	CACHE_BODY		= 0x02,
-	CACHE_RECEIVED_DATE	= 0x04,
-	CACHE_SAVE_DATE		= 0x08,
-	CACHE_VIRTUAL_SIZE	= 0x10,
-	CACHE_PHYSICAL_SIZE	= 0x20,
-	CACHE_POP3_UIDL		= 0x40,
-	CACHE_GUID		= 0x80
-};
-
-static bool fts_is_enabled = FALSE;
-
-static enum cache_mask
-cache_fields_get(const struct mailbox_metadata *metadata)
-{
-	const char *const *cache_fields;
-	unsigned int i, count;
-	enum cache_mask cache = 0;
-
-	cache_fields = array_get(metadata->cache_fields, &count);
-	for (i = 0; i < count; i++) {
-		if (strncmp(cache_fields[i], "hdr.", 4) == 0 ||
-		    strcmp(cache_fields[i], "date.sent") == 0 ||
-		    strcmp(cache_fields[i], "imap.envelope") == 0)
-			cache |= CACHE_HDR;
-		else if (strcmp(cache_fields[i], "mime.parts") == 0 ||
-			 strcmp(cache_fields[i], "imap.body") == 0 ||
-			 strcmp(cache_fields[i], "imap.bodystructure") == 0)
-			cache |= CACHE_BODY;
-		else if (strcmp(cache_fields[i], "date.received") == 0)
-			cache |= CACHE_RECEIVED_DATE;
-		else if (strcmp(cache_fields[i], "date.save") == 0)
-			cache |= CACHE_SAVE_DATE;
-		else if (strcmp(cache_fields[i], "size.virtual") == 0)
-			cache |= CACHE_VIRTUAL_SIZE;
-		else if (strcmp(cache_fields[i], "size.physical") == 0)
-			cache |= CACHE_PHYSICAL_SIZE;
-		else if (strcmp(cache_fields[i], "pop3.uidl") == 0)
-			cache |= CACHE_POP3_UIDL;
-		else if (strcmp(cache_fields[i], "guid") == 0)
-			cache |= CACHE_GUID;
-		else if (doveadm_debug) {
-			i_debug("Ignoring unknown cache field: %s",
-				cache_fields[i]);
-		}
-	}
-	return cache;
-}
-
-static int cache_add(struct mailbox *box, enum cache_mask cache)
-{
-	struct mailbox_status status;
-	struct mailbox_transaction_context *trans;
-	struct mail *mail;
-	uint32_t seq;
-	time_t date;
-	uoff_t size;
-	const char *str;
-
-	if (doveadm_debug) {
-		i_debug("%s: Nothing in mailbox cache, skipping",
-			mailbox_get_vname(box));
-		return 0;
-	}
-
-	/* find the first message we need to index */
-	mailbox_get_open_status(box, STATUS_MESSAGES, &status);
-	trans = mailbox_transaction_begin(box, 0);
-	mail = mail_alloc(trans, 0, NULL);
-	for (seq = status.messages; seq > 0; seq--) {
-		mail_set_seq(mail, seq);
-		if (mail_is_cached(mail))
-			break;
-	}
-	seq++;
-
-	if (doveadm_debug) {
-		if (seq > status.messages) {
-			i_debug("%s: Cache is already up to date",
-				mailbox_get_vname(box));
-		} else {
-			i_debug("%s: Caching mails seq=%u..%u cache=0x%x",
-				mailbox_get_vname(box),
-				seq, status.messages, cache);
-		}
-	}
-
-	for (; seq <= status.messages; seq++) {
-		mail_set_seq(mail, seq);
-
-		if ((cache & (CACHE_HDR | CACHE_BODY)) != 0)
-			mail_parse(mail, (cache & CACHE_BODY) != 0);
-		if ((cache & CACHE_RECEIVED_DATE) != 0)
-			(void)mail_get_received_date(mail, &date);
-		if ((cache & CACHE_SAVE_DATE) != 0)
-			(void)mail_get_save_date(mail, &date);
-		if ((cache & CACHE_VIRTUAL_SIZE) != 0)
-			(void)mail_get_virtual_size(mail, &size);
-		if ((cache & CACHE_PHYSICAL_SIZE) != 0)
-			(void)mail_get_physical_size(mail, &size);
-		if ((cache & CACHE_POP3_UIDL) != 0) {
-			(void)mail_get_special(mail, MAIL_FETCH_UIDL_BACKEND,
-					       &str);
-		}
-		if ((cache & CACHE_GUID) != 0)
-			(void)mail_get_special(mail, MAIL_FETCH_GUID, &str);
-	}
-	mail_free(&mail);
-	if (mailbox_transaction_commit(&trans) < 0) {
-		i_error("Commiting mailbox %s failed: %s",
-			mailbox_get_vname(box),
-			mail_storage_get_last_error(mailbox_get_storage(box), NULL));
-		return -1;
-	}
-	return 0;
-}
-
-static int fts_update(struct mailbox *box)
-{
-	struct mailbox_status status;
-	struct mailbox_transaction_context *t;
-	struct mail_search_args *search_args;
-	struct mail_search_arg *arg;
-	struct mail_search_context *ctx;
-	struct mail *mail;
-	int ret;
-
-	if (!fts_is_enabled)
-		return 0;
-
-	mailbox_get_open_status(box, STATUS_MESSAGES, &status);
-
-	/* a bit kludgy way to trigger the full text search update:
-	   search for a string in the last message */
-	t = mailbox_transaction_begin(box, 0);
-	search_args = mail_search_build_init();
-	mail_search_build_add_seqset(search_args,
-				     status.messages, status.messages);
-	arg = mail_search_build_add(search_args, SEARCH_BODY_FAST);
-	arg->value.str = "xyzzy";
-
-	ctx = mailbox_search_init(t, search_args, NULL, 0, NULL);
-	mail_search_args_unref(&search_args);
-
-	while (mailbox_search_next(ctx, &mail)) {
-	}
-
-	ret = mailbox_search_deinit(&ctx);
-	if (mailbox_transaction_commit(&t) < 0)
-		ret = -1;
-	return ret;
-}
-
-=======
->>>>>>> fc5458bd
 static int
 cmd_index_box(const struct mailbox_info *info)
 {
 	struct mailbox *box;
-<<<<<<< HEAD
-	struct mailbox_metadata metadata;
-	enum cache_mask cache;
-=======
-	const char *storage_name;
->>>>>>> fc5458bd
 	int ret = 0;
 
 	box = mailbox_alloc(info->ns->list, info->name,
@@ -183,24 +20,6 @@
 			 MAILBOX_SYNC_FLAG_PRECACHE) < 0) {
 		i_error("Syncing mailbox %s failed: %s", info->name,
 			mail_storage_get_last_error(mailbox_get_storage(box), NULL));
-<<<<<<< HEAD
-		mailbox_free(&box);
-		return -1;
-	}
-	if (mailbox_get_metadata(box, MAILBOX_METADATA_CACHE_FIELDS,
-				 &metadata) < 0) {
-		i_error("Metadata lookup from mailbox %s failed: %s", info->name,
-			mail_storage_get_last_error(mailbox_get_storage(box), NULL));
-		mailbox_free(&box);
-		return -1;
-	}
-
-	cache = cache_fields_get(&metadata);
-	ret = cache_add(box, cache);
-
-	if (fts_update(box) < 0)
-=======
->>>>>>> fc5458bd
 		ret = -1;
 	}
 
