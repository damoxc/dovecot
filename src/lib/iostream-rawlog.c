--- conflicted
+++ resolved
@@ -68,19 +68,10 @@
 {
 	size_t i, start;
 
-<<<<<<< HEAD
-	if (size == 0)
-		return;
-
-	io_loop_time_refresh();
-	if (rstream->write_timestamp)
-		rawlog_write_timestamp(rstream);
-=======
 	if (!rstream->line_continued) {
 		if (rawlog_write_timestamp(rstream, TRUE) < 0)
 			return;
 	}
->>>>>>> 5cfbe9a3
 
 	for (start = 0, i = 1; i < size; i++) {
 		if (data[i-1] == '\n') {
