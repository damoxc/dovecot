/* Copyright (c) 2009-2010 Dovecot authors, see the included COPYING file */

#include "lib.h"
#include "array.h"
#include "hash.h"
#include "str.h"
#include "hex-binary.h"
#include "network.h"
#include "istream.h"
#include "settings-parser.h"
#include "mailbox-log.h"
#include "mail-user.h"
#include "mail-namespace.h"
#include "mail-storage.h"
#include "mail-search-build.h"
#include "mailbox-list-private.h"
#include "dsync-worker-private.h"

#include <ctype.h>

struct local_dsync_worker_mailbox_iter {
	struct dsync_worker_mailbox_iter iter;
	pool_t ret_pool;
	struct mailbox_list_iterate_context *list_iter;
	struct hash_iterate_context *deleted_iter;
	struct hash_iterate_context *deleted_dir_iter;
};

struct local_dsync_worker_subs_iter {
	struct dsync_worker_subs_iter iter;
	struct mailbox_list_iterate_context *list_iter;
	struct hash_iterate_context *deleted_iter;
};

struct local_dsync_worker_msg_iter {
	struct dsync_worker_msg_iter iter;
	mailbox_guid_t *mailboxes;
	unsigned int mailbox_idx, mailbox_count;

	struct mail_search_context *search_ctx;
	struct mail *mail;

	string_t *tmp_guid_str;
	ARRAY_TYPE(mailbox_expunge_rec) expunges;
	unsigned int expunge_idx;
	unsigned int expunges_set:1;
};

struct local_dsync_mailbox {
	struct mail_namespace *ns;
	mailbox_guid_t guid;
	const char *name;
};

struct local_dsync_mailbox_change {
	mailbox_guid_t guid;
	time_t last_delete;

	unsigned int deleted_mailbox:1;
};

struct local_dsync_dir_change {
	mailbox_guid_t name_sha1;
	struct mailbox_list *list;

	time_t last_rename;
	time_t last_delete;
	time_t last_subs_change;

	unsigned int unsubscribed:1;
	unsigned int deleted_dir:1;
};

struct local_dsync_worker_msg_get {
	mailbox_guid_t mailbox;
	uint32_t uid;
	dsync_worker_msg_callback_t *callback;
	void *context;
};

struct local_dsync_worker {
	struct dsync_worker worker;
	struct mail_user *user;

	pool_t pool;
	/* mailbox_guid_t -> struct local_dsync_mailbox* */
	struct hash_table *mailbox_hash;
	/* mailbox_guid_t -> struct local_dsync_mailbox_change* */
	struct hash_table *mailbox_changes_hash;
	/* <-> struct local_dsync_dir_change */
	struct hash_table *dir_changes_hash;

	char alt_char;
	ARRAY_DEFINE(subs_namespaces, struct mail_namespace *);

	mailbox_guid_t selected_box_guid;
	struct mailbox *selected_box;
	struct mail *mail, *ext_mail;

	ARRAY_TYPE(uint32_t) saved_uids;

	mailbox_guid_t get_mailbox;
	struct mail *get_mail;
	ARRAY_DEFINE(msg_get_queue, struct local_dsync_worker_msg_get);

	struct io *save_io;
	struct mail_save_context *save_ctx;
	struct istream *save_input;
	dsync_worker_save_callback_t *save_callback;
	void *save_context;

	dsync_worker_finish_callback_t *finish_callback;
	void *finish_context;

	unsigned int reading_mail:1;
	unsigned int finishing:1;
	unsigned int finished:1;
};

extern struct dsync_worker_vfuncs local_dsync_worker;

static void local_worker_mailbox_close(struct local_dsync_worker *worker);
static void local_worker_msg_box_close(struct local_dsync_worker *worker);
static void
local_worker_msg_get_next(struct local_dsync_worker *worker,
			  const struct local_dsync_worker_msg_get *get);

static int mailbox_guid_cmp(const void *p1, const void *p2)
{
	const mailbox_guid_t *g1 = p1, *g2 = p2;

	return memcmp(g1->guid, g2->guid, sizeof(g1->guid));
}

static unsigned int mailbox_guid_hash(const void *p)
{
	const mailbox_guid_t *guid = p;
        const uint8_t *s = guid->guid;
	unsigned int i, g, h = 0;

	for (i = 0; i < sizeof(guid->guid); i++) {
		h = (h << 4) + s[i];
		if ((g = h & 0xf0000000UL)) {
			h = h ^ (g >> 24);
			h = h ^ g;
		}
	}
	return h;
}

static struct mail_namespace *
namespace_find_set(struct mail_user *user,
		   const struct mail_namespace_settings *set)
{
	struct mail_namespace *ns;

	for (ns = user->namespaces; ns != NULL; ns = ns->next) {
		/* compare settings pointers so that it'll work
		   for shared namespaces */
		if (ns->set == set)
			return ns;
	}
	return NULL;
}

static void dsync_drop_extra_namespaces(struct local_dsync_worker *worker)
{
	struct mail_user *user = worker->user;
	struct mail_namespace_settings *const *ns_unset, *const *ns_set;
	struct mail_namespace *ns;
	unsigned int i, count, count2;

	if (!array_is_created(&user->unexpanded_set->namespaces))
		return;

	/* drop all namespaces that have a location defined internally */
	ns_unset = array_get(&user->unexpanded_set->namespaces, &count);
	ns_set = array_get(&user->set->namespaces, &count2);
	i_assert(count == count2);
	for (i = 0; i < count; i++) {
		if (strcmp(ns_unset[i]->location,
			   SETTING_STRVAR_UNEXPANDED) == 0)
			continue;

		ns = namespace_find_set(user, ns_set[i]);
		i_assert(ns != NULL);
		if ((ns->flags & NAMESPACE_FLAG_SUBSCRIPTIONS) == 0) {
			/* remember the subscriptions=no namespaces so we can
			   handle their subscriptions in parent namespaces
			   properly */
			mail_namespace_ref(ns);
			array_append(&worker->subs_namespaces, &ns, 1);
		}
		mail_namespace_destroy(ns);
	}
	if (user->namespaces == NULL) {
		i_fatal("All your namespaces have a location setting. "
			"It should be empty (default mail_location) in the "
			"namespace to be converted.");
	}
}

struct dsync_worker *
dsync_worker_init_local(struct mail_user *user, char alt_char)
{
	struct local_dsync_worker *worker;
	pool_t pool;

	pool = pool_alloconly_create("local dsync worker", 10240);
	worker = p_new(pool, struct local_dsync_worker, 1);
	worker->worker.v = local_dsync_worker;
	worker->user = user;
	worker->pool = pool;
	worker->alt_char = alt_char;
	worker->mailbox_hash =
		hash_table_create(default_pool, pool, 0,
				  mailbox_guid_hash, mailbox_guid_cmp);
	i_array_init(&worker->saved_uids, 128);
	i_array_init(&worker->msg_get_queue, 32);
	p_array_init(&worker->subs_namespaces, pool, 8);
	dsync_drop_extra_namespaces(worker);
	return &worker->worker;
}

static void local_worker_deinit(struct dsync_worker *_worker)
{
	struct local_dsync_worker *worker =
		(struct local_dsync_worker *)_worker;
	struct mail_namespace **nsp;

	i_assert(worker->save_input == NULL);

	array_foreach_modifiable(&worker->subs_namespaces, nsp)
		mail_namespace_unref(nsp);

	local_worker_msg_box_close(worker);
	local_worker_mailbox_close(worker);
	hash_table_destroy(&worker->mailbox_hash);
	if (worker->mailbox_changes_hash != NULL)
		hash_table_destroy(&worker->mailbox_changes_hash);
	if (worker->dir_changes_hash != NULL)
		hash_table_destroy(&worker->dir_changes_hash);
	array_free(&worker->msg_get_queue);
	array_free(&worker->saved_uids);
	pool_unref(&worker->pool);
}

static bool local_worker_is_output_full(struct dsync_worker *worker ATTR_UNUSED)
{
	return FALSE;
}

static int local_worker_output_flush(struct dsync_worker *worker ATTR_UNUSED)
{
	return 1;
}

static void
dsync_worker_save_mailbox_change(struct local_dsync_worker *worker,
				 const struct mailbox_log_record *rec)
{
	struct local_dsync_mailbox_change *change;
	time_t stamp;

	change = hash_table_lookup(worker->mailbox_changes_hash,
				   rec->mailbox_guid);
	if (change == NULL) {
		change = i_new(struct local_dsync_mailbox_change, 1);
		memcpy(change->guid.guid, rec->mailbox_guid,
		       sizeof(change->guid.guid));
		hash_table_insert(worker->mailbox_changes_hash,
				  change->guid.guid, change);
	}

	stamp = mailbox_log_record_get_timestamp(rec);
	switch (rec->type) {
	case MAILBOX_LOG_RECORD_DELETE_MAILBOX:
		change->deleted_mailbox = TRUE;
		if (change->last_delete < stamp)
			change->last_delete = stamp;
		break;
	case MAILBOX_LOG_RECORD_DELETE_DIR:
	case MAILBOX_LOG_RECORD_RENAME:
	case MAILBOX_LOG_RECORD_SUBSCRIBE:
	case MAILBOX_LOG_RECORD_UNSUBSCRIBE:
		i_unreached();
	}
}

static void
dsync_worker_save_dir_change(struct local_dsync_worker *worker,
			     struct mailbox_list *list,
			     const struct mailbox_log_record *rec)
{
	struct local_dsync_dir_change *change, new_change;
	time_t stamp;

	memset(&new_change, 0, sizeof(new_change));
	new_change.list = list;
	memcpy(new_change.name_sha1.guid, rec->mailbox_guid,
	       sizeof(new_change.name_sha1.guid));

	stamp = mailbox_log_record_get_timestamp(rec);
	change = hash_table_lookup(worker->dir_changes_hash, &new_change);
	if (change == NULL) {
		change = i_new(struct local_dsync_dir_change, 1);
		*change = new_change;
		hash_table_insert(worker->dir_changes_hash, change, change);
	}

	switch (rec->type) {
	case MAILBOX_LOG_RECORD_DELETE_MAILBOX:
		i_unreached();
	case MAILBOX_LOG_RECORD_DELETE_DIR:
		change->deleted_dir = TRUE;
		if (change->last_delete < stamp)
			change->last_delete = stamp;
		break;
	case MAILBOX_LOG_RECORD_RENAME:
		if (change->last_rename < stamp)
			change->last_rename = stamp;
		break;
	case MAILBOX_LOG_RECORD_SUBSCRIBE:
	case MAILBOX_LOG_RECORD_UNSUBSCRIBE:
		if (change->last_subs_change > stamp) {
			/* we've already seen a newer subscriptions state. this
			   is probably a stale record created by dsync */
		} else {
			change->last_subs_change = stamp;
			change->unsubscribed =
				rec->type == MAILBOX_LOG_RECORD_UNSUBSCRIBE;
		}
		break;
	}
}

static int
dsync_worker_get_list_mailbox_log(struct local_dsync_worker *worker,
				  struct mailbox_list *list)
{
	struct mailbox_log *log;
	struct mailbox_log_iter *iter;
	const struct mailbox_log_record *rec;

	log = mailbox_list_get_changelog(list);
	iter = mailbox_log_iter_init(log);
	while ((rec = mailbox_log_iter_next(iter)) != NULL) {
		switch (rec->type) {
		case MAILBOX_LOG_RECORD_DELETE_MAILBOX:
			dsync_worker_save_mailbox_change(worker, rec);
			break;
		case MAILBOX_LOG_RECORD_DELETE_DIR:
		case MAILBOX_LOG_RECORD_RENAME:
		case MAILBOX_LOG_RECORD_SUBSCRIBE:
		case MAILBOX_LOG_RECORD_UNSUBSCRIBE:
			dsync_worker_save_dir_change(worker, list, rec);
			break;
		}
	}
	return mailbox_log_iter_deinit(&iter);
}

static unsigned int mailbox_log_record_hash(const void *p)
{
	const uint8_t *guid = p;

	return ((unsigned int)guid[0] << 24) |
		((unsigned int)guid[1] << 16) |
		((unsigned int)guid[2] << 8) |
		(unsigned int)guid[3];
}

static int mailbox_log_record_cmp(const void *p1, const void *p2)
{
	return memcmp(p1, p2, MAIL_GUID_128_SIZE);
}

static unsigned int dir_change_hash(const void *p)
{
	const struct local_dsync_dir_change *change = p;

	return mailbox_log_record_hash(change->name_sha1.guid) ^
		POINTER_CAST_TO(change->list, unsigned int);
}

static int dir_change_cmp(const void *p1, const void *p2)
{
	const struct local_dsync_dir_change *c1 = p1, *c2 = p2;

	if (c1->list != c2->list)
		return 1;

	return memcmp(c1->name_sha1.guid, c2->name_sha1.guid,
		      MAIL_GUID_128_SIZE);
}

static int dsync_worker_get_mailbox_log(struct local_dsync_worker *worker)
{
	struct mail_namespace *ns;
	int ret = 0;

	if (worker->mailbox_changes_hash != NULL)
		return 0;

	worker->mailbox_changes_hash =
		hash_table_create(default_pool, worker->pool, 0,
				  mailbox_log_record_hash,
				  mailbox_log_record_cmp);
	worker->dir_changes_hash =
		hash_table_create(default_pool, worker->pool, 0,
				  dir_change_hash, dir_change_cmp);
	for (ns = worker->user->namespaces; ns != NULL; ns = ns->next) {
		if (ns->alias_for != NULL)
			continue;

		if (dsync_worker_get_list_mailbox_log(worker, ns->list) < 0)
			ret = -1;
	}
	return ret;
}

static struct dsync_worker_mailbox_iter *
local_worker_mailbox_iter_init(struct dsync_worker *_worker)
{
	struct local_dsync_worker *worker =
		(struct local_dsync_worker *)_worker;
	struct local_dsync_worker_mailbox_iter *iter;
	enum mailbox_list_iter_flags list_flags =
		MAILBOX_LIST_ITER_SKIP_ALIASES |
		MAILBOX_LIST_ITER_NO_AUTO_INBOX;
	static const char *patterns[] = { "*", NULL };

	iter = i_new(struct local_dsync_worker_mailbox_iter, 1);
	iter->iter.worker = _worker;
	iter->ret_pool = pool_alloconly_create("local mailbox iter", 1024);
	iter->list_iter =
		mailbox_list_iter_init_namespaces(worker->user->namespaces,
						  patterns, NAMESPACE_PRIVATE,
						  list_flags);
	(void)dsync_worker_get_mailbox_log(worker);
	return &iter->iter;
}

static void
local_dsync_worker_add_mailbox(struct local_dsync_worker *worker,
			       struct mail_namespace *ns, const char *name,
			       const mailbox_guid_t *guid)
{
	struct local_dsync_mailbox *lbox;

	lbox = p_new(worker->pool, struct local_dsync_mailbox, 1);
	lbox->ns = ns;
	memcpy(lbox->guid.guid, guid->guid, sizeof(lbox->guid.guid));
	lbox->name = p_strdup(worker->pool, name);

	hash_table_insert(worker->mailbox_hash, &lbox->guid, lbox);
}

static int
iter_next_deleted(struct local_dsync_worker_mailbox_iter *iter,
		  struct local_dsync_worker *worker,
		  struct dsync_mailbox *dsync_box_r)
{
	void *key, *value;

	if (iter->deleted_iter == NULL) {
		iter->deleted_iter =
			hash_table_iterate_init(worker->mailbox_changes_hash);
	}
	while (hash_table_iterate(iter->deleted_iter, &key, &value)) {
		const struct local_dsync_mailbox_change *change = value;

		if (change->deleted_mailbox) {
			/* the name doesn't matter */
			dsync_box_r->name = "";
			dsync_box_r->mailbox_guid = change->guid;
			dsync_box_r->last_change = change->last_delete;
			dsync_box_r->flags |=
				DSYNC_MAILBOX_FLAG_DELETED_MAILBOX;
			return 1;
		}
	}

	if (iter->deleted_dir_iter == NULL) {
		iter->deleted_dir_iter =
			hash_table_iterate_init(worker->dir_changes_hash);
	}
	while (hash_table_iterate(iter->deleted_dir_iter, &key, &value)) {
		const struct local_dsync_dir_change *change = value;

		if (change->deleted_dir) {
			/* the name doesn't matter */
			dsync_box_r->name = "";
			dsync_box_r->name_sha1 = change->name_sha1;
			dsync_box_r->last_change = change->last_delete;
			dsync_box_r->flags |= DSYNC_MAILBOX_FLAG_NOSELECT |
				DSYNC_MAILBOX_FLAG_DELETED_DIR;
			return 1;
		}
	}
	hash_table_iterate_deinit(&iter->deleted_iter);
	return -1;
}

static int
local_worker_mailbox_iter_next(struct dsync_worker_mailbox_iter *_iter,
			       struct dsync_mailbox *dsync_box_r)
{
	struct local_dsync_worker_mailbox_iter *iter =
		(struct local_dsync_worker_mailbox_iter *)_iter;
	struct local_dsync_worker *worker =
		(struct local_dsync_worker *)_iter->worker;
	const enum mailbox_flags flags =
		MAILBOX_FLAG_READONLY | MAILBOX_FLAG_KEEP_RECENT;
	const enum mailbox_status_items status_items =
		STATUS_UIDNEXT | STATUS_UIDVALIDITY |
		STATUS_HIGHESTMODSEQ;
	const enum mailbox_metadata_items metadata_items =
		MAILBOX_METADATA_CACHE_FIELDS | MAILBOX_METADATA_GUID;
	const struct mailbox_info *info;
	const char *storage_name;
	struct mailbox *box;
	struct mailbox_status status;
	struct mailbox_metadata metadata;
	struct local_dsync_mailbox_change *change;
	struct local_dsync_dir_change *dir_change, change_lookup;
	struct local_dsync_mailbox *old_lbox;
	const char *const *fields;
	unsigned int i, field_count;

	memset(dsync_box_r, 0, sizeof(*dsync_box_r));

	info = mailbox_list_iter_next(iter->list_iter);
	if (info == NULL)
		return iter_next_deleted(iter, worker, dsync_box_r);

	dsync_box_r->name = info->name;
	dsync_box_r->name_sep = mail_namespace_get_sep(info->ns);

	storage_name = mailbox_list_get_storage_name(info->ns->list, info->name);
	dsync_str_sha_to_guid(storage_name, &dsync_box_r->name_sha1);

	/* get last change timestamp */
	change_lookup.list = info->ns->list;
	change_lookup.name_sha1 = dsync_box_r->name_sha1;
	dir_change = hash_table_lookup(worker->dir_changes_hash,
				       &change_lookup);
	if (dir_change != NULL) {
		/* it shouldn't be marked as deleted, but drop it to be sure */
		dir_change->deleted_dir = FALSE;
		dsync_box_r->last_change = dir_change->last_rename;
	}

	if ((info->flags & MAILBOX_NOSELECT) != 0) {
		dsync_box_r->flags |= DSYNC_MAILBOX_FLAG_NOSELECT;
		local_dsync_worker_add_mailbox(worker, info->ns, info->name,
					       &dsync_box_r->name_sha1);
		return 1;
	}

	box = mailbox_alloc(info->ns->list, info->name, flags);
	if (mailbox_get_status(box, status_items, &status) < 0 ||
	    mailbox_get_metadata(box, metadata_items, &metadata) < 0) {
		i_error("Failed to sync mailbox %s: %s", info->name,
			mailbox_get_last_error(box, NULL));
		mailbox_free(&box);
		_iter->failed = TRUE;
		return -1;
	}

	change = hash_table_lookup(worker->mailbox_changes_hash, metadata.guid);
	if (change != NULL) {
		/* it shouldn't be marked as deleted, but drop it to be sure */
		change->deleted_mailbox = FALSE;
	}

	memcpy(dsync_box_r->mailbox_guid.guid, metadata.guid,
	       sizeof(dsync_box_r->mailbox_guid.guid));
	dsync_box_r->uid_validity = status.uidvalidity;
	dsync_box_r->uid_next = status.uidnext;
	dsync_box_r->message_count = status.messages;
	dsync_box_r->highest_modseq = status.highest_modseq;

	p_clear(iter->ret_pool);
	fields = array_get(metadata.cache_fields, &field_count);
	p_array_init(&dsync_box_r->cache_fields, iter->ret_pool, field_count);
	for (i = 0; i < field_count; i++) {
		const char *field_name = p_strdup(iter->ret_pool, fields[i]);

		array_append(&dsync_box_r->cache_fields, &field_name, 1);
	}

	old_lbox = hash_table_lookup(worker->mailbox_hash,
				     &dsync_box_r->mailbox_guid);
	if (old_lbox != NULL) {
		i_error("Mailboxes don't have unique GUIDs: "
			"%s is shared by %s and %s",
			dsync_guid_to_str(&dsync_box_r->mailbox_guid),
			old_lbox->name, info->name);
		mailbox_free(&box);
		_iter->failed = TRUE;
		return -1;
	}
	local_dsync_worker_add_mailbox(worker, info->ns, info->name,
				       &dsync_box_r->mailbox_guid);
	mailbox_free(&box);
	return 1;
}

static int
local_worker_mailbox_iter_deinit(struct dsync_worker_mailbox_iter *_iter)
{
	struct local_dsync_worker_mailbox_iter *iter =
		(struct local_dsync_worker_mailbox_iter *)_iter;
	int ret = _iter->failed ? -1 : 0;

	if (mailbox_list_iter_deinit(&iter->list_iter) < 0)
		ret = -1;
	pool_unref(&iter->ret_pool);
	i_free(iter);
	return ret;
}

static struct dsync_worker_subs_iter *
local_worker_subs_iter_init(struct dsync_worker *_worker)
{
	struct local_dsync_worker *worker =
		(struct local_dsync_worker *)_worker;
	struct local_dsync_worker_subs_iter *iter;
	enum mailbox_list_iter_flags list_flags =
		MAILBOX_LIST_ITER_SKIP_ALIASES |
		MAILBOX_LIST_ITER_SELECT_SUBSCRIBED;
	static const char *patterns[] = { "*", NULL };

	iter = i_new(struct local_dsync_worker_subs_iter, 1);
	iter->iter.worker = _worker;
	iter->list_iter =
		mailbox_list_iter_init_namespaces(worker->user->namespaces,
						  patterns, NAMESPACE_PRIVATE,
						  list_flags);
	(void)dsync_worker_get_mailbox_log(worker);
	return &iter->iter;
}

static int
local_worker_subs_iter_next(struct dsync_worker_subs_iter *_iter,
			    struct dsync_worker_subscription *rec_r)
{
	struct local_dsync_worker_subs_iter *iter =
		(struct local_dsync_worker_subs_iter *)_iter;
	struct local_dsync_worker *worker =
		(struct local_dsync_worker *)_iter->worker;
	struct local_dsync_dir_change *change, change_lookup;
	const struct mailbox_info *info;
	const char *storage_name;

	memset(rec_r, 0, sizeof(*rec_r));

	info = mailbox_list_iter_next(iter->list_iter);
	if (info == NULL)
		return -1;

	storage_name = mailbox_list_get_storage_name(info->ns->list, info->name);
	dsync_str_sha_to_guid(storage_name, &change_lookup.name_sha1);
	change_lookup.list = info->ns->list;

	change = hash_table_lookup(worker->dir_changes_hash,
				   &change_lookup);
	if (change != NULL) {
		/* it shouldn't be marked as unsubscribed, but drop it to
		   be sure */
		change->unsubscribed = FALSE;
		rec_r->last_change = change->last_subs_change;
	}
	rec_r->ns_prefix = info->ns->prefix;
	rec_r->vname = info->name;
	rec_r->storage_name = storage_name;
	return 1;
}

static int
local_worker_subs_iter_next_un(struct dsync_worker_subs_iter *_iter,
			       struct dsync_worker_unsubscription *rec_r)
{
	struct local_dsync_worker_subs_iter *iter =
		(struct local_dsync_worker_subs_iter *)_iter;
	struct local_dsync_worker *worker =
		(struct local_dsync_worker *)_iter->worker;
	void *key, *value;

	if (iter->deleted_iter == NULL) {
		iter->deleted_iter =
			hash_table_iterate_init(worker->dir_changes_hash);
	}
	while (hash_table_iterate(iter->deleted_iter, &key, &value)) {
		const struct local_dsync_dir_change *change = value;

		if (change->unsubscribed) {
			/* the name doesn't matter */
			struct mail_namespace *ns =
				mailbox_list_get_namespace(change->list);
			memset(rec_r, 0, sizeof(*rec_r));
			rec_r->name_sha1 = change->name_sha1;
			rec_r->ns_prefix = ns->prefix;
			rec_r->last_change = change->last_subs_change;
			return 1;
		}
	}
	hash_table_iterate_deinit(&iter->deleted_iter);
	return -1;
}

static int
local_worker_subs_iter_deinit(struct dsync_worker_subs_iter *_iter)
{
	struct local_dsync_worker_subs_iter *iter =
		(struct local_dsync_worker_subs_iter *)_iter;
	int ret = _iter->failed ? -1 : 0;

	if (mailbox_list_iter_deinit(&iter->list_iter) < 0)
		ret = -1;
	i_free(iter);
	return ret;
}

static void
local_worker_set_subscribed(struct dsync_worker *_worker,
			    const char *name, time_t last_change, bool set)
{
	struct local_dsync_worker *worker =
		(struct local_dsync_worker *)_worker;
	struct mail_namespace *ns;
	struct mailbox *box;

	ns = mail_namespace_find(worker->user->namespaces, name);
	if (ns == NULL) {
		i_error("Can't find namespace for mailbox %s", name);
		return;
	}

	box = mailbox_alloc(ns->list, name, 0);
	ns = mailbox_get_namespace(box);

	mailbox_list_set_changelog_timestamp(ns->list, last_change);
	if (mailbox_set_subscribed(box, set) < 0) {
		dsync_worker_set_failure(_worker);
		i_error("Can't update subscription %s: %s", name,
			mail_storage_get_last_error(mailbox_get_storage(box),
						    NULL));
	}
	mailbox_list_set_changelog_timestamp(ns->list, (time_t)-1);
	mailbox_free(&box);
}

static int local_mailbox_open(struct local_dsync_worker *worker,
			      const mailbox_guid_t *guid,
			      struct mailbox **box_r)
{
	enum mailbox_flags flags = MAILBOX_FLAG_KEEP_RECENT;
	struct local_dsync_mailbox *lbox;
	struct mailbox *box;
	struct mailbox_metadata metadata;

	lbox = hash_table_lookup(worker->mailbox_hash, guid);
	if (lbox == NULL) {
		i_error("Trying to open a non-listed mailbox with guid=%s",
			dsync_guid_to_str(guid));
		return -1;
	}

	box = mailbox_alloc(lbox->ns->list, lbox->name, flags);
	if (mailbox_sync(box, 0) < 0 ||
	    mailbox_get_metadata(box, MAILBOX_METADATA_GUID, &metadata) < 0) {
		i_error("Failed to sync mailbox %s: %s", lbox->name,
			mailbox_get_last_error(box, NULL));
		mailbox_free(&box);
		return -1;
	}

	if (memcmp(metadata.guid, guid->guid, sizeof(guid->guid)) != 0) {
		i_error("Mailbox %s changed its GUID (%s -> %s)",
			lbox->name, dsync_guid_to_str(guid),
			mail_guid_128_to_string(metadata.guid));
		mailbox_free(&box);
		return -1;
	}
	*box_r = box;
	return 0;
}

static int iter_local_mailbox_open(struct local_dsync_worker_msg_iter *iter)
{
	struct local_dsync_worker *worker =
		(struct local_dsync_worker *)iter->iter.worker;
	mailbox_guid_t *guid;
	struct mailbox *box;
	struct mailbox_transaction_context *trans;
	struct mail_search_args *search_args;

	if (iter->mailbox_idx == iter->mailbox_count) {
		/* no more mailboxes */
		return -1;
	}

	guid = &iter->mailboxes[iter->mailbox_idx];
	if (local_mailbox_open(worker, guid, &box) < 0) {
		i_error("msg iteration failed: Couldn't open mailbox %s",
			dsync_guid_to_str(guid));
		iter->iter.failed = TRUE;
		return -1;
	}

	search_args = mail_search_build_init();
	mail_search_build_add_all(search_args);

	trans = mailbox_transaction_begin(box, 0);
	iter->search_ctx = mailbox_search_init(trans, search_args, NULL);
	iter->mail = mail_alloc(trans, MAIL_FETCH_FLAGS | MAIL_FETCH_GUID,
				NULL);
	return 0;
}

static void
iter_local_mailbox_close(struct local_dsync_worker_msg_iter *iter)
{
	struct mailbox *box = iter->mail->box;
	struct mailbox_transaction_context *trans = iter->mail->transaction;

	iter->expunges_set = FALSE;
	mail_free(&iter->mail);
	if (mailbox_search_deinit(&iter->search_ctx) < 0) {
		i_error("msg search failed: %s",
			mailbox_get_last_error(iter->mail->box, NULL));
		iter->iter.failed = TRUE;
	}
	(void)mailbox_transaction_commit(&trans);
	mailbox_free(&box);
}

static struct dsync_worker_msg_iter *
local_worker_msg_iter_init(struct dsync_worker *worker,
			   const mailbox_guid_t mailboxes[],
			   unsigned int mailbox_count)
{
	struct local_dsync_worker_msg_iter *iter;
	unsigned int i;

	iter = i_new(struct local_dsync_worker_msg_iter, 1);
	iter->iter.worker = worker;
	iter->mailboxes = mailbox_count == 0 ? NULL :
		i_new(mailbox_guid_t, mailbox_count);
	iter->mailbox_count = mailbox_count;
	for (i = 0; i < mailbox_count; i++) {
		memcpy(iter->mailboxes[i].guid, &mailboxes[i],
		       sizeof(iter->mailboxes[i].guid));
	}
	i_array_init(&iter->expunges, 32);
	iter->tmp_guid_str = str_new(default_pool, MAIL_GUID_128_SIZE * 2 + 1);
	(void)iter_local_mailbox_open(iter);
	return &iter->iter;
}

static int mailbox_expunge_rec_cmp(const struct mailbox_expunge_rec *e1,
				   const struct mailbox_expunge_rec *e2)
{
	if (e1->uid < e2->uid)
		return -1;
	else if (e1->uid > e2->uid)
		return 1;
	else
		return 0;
}

static bool
iter_local_mailbox_next_expunge(struct local_dsync_worker_msg_iter *iter,
				uint32_t prev_uid, struct dsync_message *msg_r)
{
	struct mailbox *box = iter->mail->box;
	struct mailbox_status status;
	const struct mailbox_expunge_rec *expunges;
	unsigned int count;

	if (iter->expunges_set) {
		expunges = array_get(&iter->expunges, &count);
		if (iter->expunge_idx == count)
			return FALSE;

		memset(msg_r, 0, sizeof(*msg_r));
		str_truncate(iter->tmp_guid_str, 0);
		binary_to_hex_append(iter->tmp_guid_str,
				     expunges[iter->expunge_idx].guid_128,
				     MAIL_GUID_128_SIZE);
		msg_r->guid = str_c(iter->tmp_guid_str);
		msg_r->uid = expunges[iter->expunge_idx].uid;
		msg_r->flags = DSYNC_MAIL_FLAG_EXPUNGED;
		iter->expunge_idx++;
		return TRUE;
	}

	/* initialize list of expunged messages at the end of mailbox */
	iter->expunge_idx = 0;
	array_clear(&iter->expunges);
	iter->expunges_set = TRUE;

	mailbox_get_open_status(box, STATUS_UIDNEXT, &status);
	if (prev_uid + 1 >= status.uidnext) {
		/* no expunged messages at the end of mailbox */
		return FALSE;
	}

	T_BEGIN {
		ARRAY_TYPE(seq_range) uids_filter;

		t_array_init(&uids_filter, 1);
		seq_range_array_add_range(&uids_filter, prev_uid + 1,
					  status.uidnext - 1);
		(void)mailbox_get_expunges(box, 0, &uids_filter,
					   &iter->expunges);
		array_sort(&iter->expunges, mailbox_expunge_rec_cmp);
	} T_END;
	return iter_local_mailbox_next_expunge(iter, prev_uid, msg_r);
}

static int
local_worker_msg_iter_next(struct dsync_worker_msg_iter *_iter,
			   unsigned int *mailbox_idx_r,
			   struct dsync_message *msg_r)
{
	struct local_dsync_worker_msg_iter *iter =
		(struct local_dsync_worker_msg_iter *)_iter;
	const char *guid;
	uint32_t prev_uid;

	if (_iter->failed || iter->search_ctx == NULL)
		return -1;

	prev_uid = iter->mail->uid;
	if (!mailbox_search_next(iter->search_ctx, iter->mail)) {
		if (iter_local_mailbox_next_expunge(iter, prev_uid, msg_r)) {
			*mailbox_idx_r = iter->mailbox_idx;
			return 1;
		}
		iter_local_mailbox_close(iter);
		iter->mailbox_idx++;
		if (iter_local_mailbox_open(iter) < 0)
			return -1;
		return local_worker_msg_iter_next(_iter, mailbox_idx_r, msg_r);
	}
	*mailbox_idx_r = iter->mailbox_idx;

	if (mail_get_special(iter->mail, MAIL_FETCH_GUID, &guid) < 0) {
		if (!iter->mail->expunged) {
			i_error("msg guid lookup failed: %s",
				mailbox_get_last_error(iter->mail->box, NULL));
			_iter->failed = TRUE;
			return -1;
		}
		return local_worker_msg_iter_next(_iter, mailbox_idx_r, msg_r);
	}

	memset(msg_r, 0, sizeof(*msg_r));
	msg_r->guid = guid;
	msg_r->uid = iter->mail->uid;
	msg_r->flags = mail_get_flags(iter->mail);
	msg_r->keywords = mail_get_keywords(iter->mail);
	msg_r->modseq = mail_get_modseq(iter->mail);
	if (mail_get_save_date(iter->mail, &msg_r->save_date) < 0)
		msg_r->save_date = (time_t)-1;
	return 1;
}

static int
local_worker_msg_iter_deinit(struct dsync_worker_msg_iter *_iter)
{
	struct local_dsync_worker_msg_iter *iter =
		(struct local_dsync_worker_msg_iter *)_iter;
	int ret = _iter->failed ? -1 : 0;

	if (iter->mail != NULL)
		iter_local_mailbox_close(iter);
	array_free(&iter->expunges);
	str_free(&iter->tmp_guid_str);
	i_free(iter->mailboxes);
	i_free(iter);
	return ret;
}

static void
local_worker_copy_mailbox_update(const struct dsync_mailbox *dsync_box,
				 struct mailbox_update *update_r)
{
	memset(update_r, 0, sizeof(*update_r));
	memcpy(update_r->mailbox_guid, dsync_box->mailbox_guid.guid,
	       sizeof(update_r->mailbox_guid));
	update_r->uid_validity = dsync_box->uid_validity;
	update_r->min_next_uid = dsync_box->uid_next;
	update_r->min_highest_modseq = dsync_box->highest_modseq;
}

static const char *
mailbox_name_convert(struct local_dsync_worker *worker,
		     const char *name, char src_sep, char dest_sep)
{
	char *dest_name, *p;

	dest_name = t_strdup_noconst(name);
	for (p = dest_name; *p != '\0'; p++) {
		if (*p == dest_sep && worker->alt_char != '\0')
			*p = worker->alt_char;
		else if (*p == src_sep)
			*p = dest_sep;
	}
	return dest_name;
}

static const char *
mailbox_name_cleanup(const char *input, char real_sep, char alt_char)
{
	char *output, *p;

	output = t_strdup_noconst(input);
	for (p = output; *p != '\0'; p++) {
		if (*p == real_sep || (uint8_t)*input < 32 ||
		    (uint8_t)*input >= 0x80)
			*p = alt_char;
	}
	return output;
}

static const char *mailbox_name_force_cleanup(const char *input, char alt_char)
{
	char *output, *p;

	output = t_strdup_noconst(input);
	for (p = output; *p != '\0'; p++) {
		if (!i_isalnum(*p))
			*p = alt_char;
	}
	return output;
}

static const char *
local_worker_convert_mailbox_name(struct local_dsync_worker *worker,
				  const char *name, struct mail_namespace *ns,
				  const struct dsync_mailbox *dsync_box,
				  bool creating)
{
	char list_sep, ns_sep = mail_namespace_get_sep(ns);

	if (dsync_box->name_sep != ns_sep) {
		/* mailbox names use different separators. convert them. */
		name = mailbox_name_convert(worker, name,
					    dsync_box->name_sep, ns_sep);
	}
	if (creating) {
		list_sep = mailbox_list_get_hierarchy_sep(ns->list);
		if (!mailbox_list_is_valid_create_name(ns->list, name)) {
			/* change any real separators to alt separators,
			   drop any potentially invalid characters */
			name = mailbox_name_cleanup(name, list_sep,
						    worker->alt_char);
		}
		if (!mailbox_list_is_valid_create_name(ns->list, name)) {
			/* still not working, apparently it's not valid mUTF-7.
			   just drop all non-alphanumeric characters. */
			name = mailbox_name_force_cleanup(name,
							  worker->alt_char);
		}
		if (!mailbox_list_is_valid_create_name(ns->list, name)) {
			/* probably some reserved name (e.g. dbox-Mails) */
			name = t_strconcat("_", name, NULL);
		}
		if (!mailbox_list_is_valid_create_name(ns->list, name)) {
			/* name is too long? just give up and generate a
			   unique name */
			uint8_t guid[MAIL_GUID_128_SIZE];

			mail_generate_guid_128(guid);
			name = mail_guid_128_to_string(guid);
		}
		i_assert(mailbox_list_is_valid_create_name(ns->list, name));
	}
	return name;
}

static struct mailbox *
local_worker_mailbox_alloc(struct local_dsync_worker *worker,
			   const struct dsync_mailbox *dsync_box, bool creating)
{
	struct mail_namespace *ns;
	struct local_dsync_mailbox *lbox;
	const char *name;

	lbox = dsync_mailbox_is_noselect(dsync_box) ? NULL :
		hash_table_lookup(worker->mailbox_hash,
				  &dsync_box->mailbox_guid);
	if (lbox != NULL) {
		/* use the existing known mailbox name */
		return mailbox_alloc(lbox->ns->list, lbox->name, 0);
	}

	ns = mail_namespace_find(worker->user->namespaces, dsync_box->name);
	if (ns == NULL) {
		i_error("Can't find namespace for mailbox %s", dsync_box->name);
		return NULL;
	}

	name = local_worker_convert_mailbox_name(worker, dsync_box->name, ns,
						 dsync_box, creating);
	if (!dsync_mailbox_is_noselect(dsync_box)) {
		local_dsync_worker_add_mailbox(worker, ns, name,
					       &dsync_box->mailbox_guid);
	}
	return mailbox_alloc(ns->list, name, 0);
}

static int local_worker_create_dir(struct mailbox *box,
				   const struct dsync_mailbox *dsync_box)
{
	struct mailbox_list *list = mailbox_get_namespace(box)->list;
	const char *errstr;
	enum mail_error error;

	if (mailbox_list_create_dir(list, mailbox_get_name(box)) == 0)
		return 0;

	errstr = mailbox_list_get_last_error(list, &error);
	switch (error) {
	case MAIL_ERROR_EXISTS:
		/* directory already exists - that's ok */
		return 0;
	case MAIL_ERROR_NOTPOSSIBLE:
		/* \noselect mailboxes not supported - just ignore them
		   (we don't want to create a selectable mailbox if the other
		   side of the sync doesn't support dual-use mailboxes,
		   e.g. mbox) */
		return 0;
	default:
		i_error("Can't create mailbox %s: %s", dsync_box->name, errstr);
		return -1;
	}
}

static int
local_worker_create_allocated_mailbox(struct local_dsync_worker *worker,
				      struct mailbox *box,
				      const struct dsync_mailbox *dsync_box)
{
	struct mailbox_update update;
	const char *errstr;
	enum mail_error error;

	local_worker_copy_mailbox_update(dsync_box, &update);

	if (dsync_mailbox_is_noselect(dsync_box)) {
		if (local_worker_create_dir(box, dsync_box) < 0) {
			dsync_worker_set_failure(&worker->worker);
			return -1;
		}
		return 1;
	}

	if (mailbox_create(box, &update, FALSE) < 0) {
		errstr = mailbox_get_last_error(box, &error);
		if (error == MAIL_ERROR_EXISTS) {
			/* mailbox already exists */
			return 0;
		}

		dsync_worker_set_failure(&worker->worker);
		i_error("Can't create mailbox %s: %s", dsync_box->name, errstr);
		return -1;
	}

	local_dsync_worker_add_mailbox(worker,
				       mailbox_get_namespace(box),
				       mailbox_get_name(box),
				       &dsync_box->mailbox_guid);
	return 1;
}

static void
local_worker_create_mailbox(struct dsync_worker *_worker,
			    const struct dsync_mailbox *dsync_box)
{
	struct local_dsync_worker *worker =
		(struct local_dsync_worker *)_worker;
	struct mailbox *box;
	struct mail_namespace *ns;
	const char *new_name;
	int ret;

	box = local_worker_mailbox_alloc(worker, dsync_box, TRUE);
	if (box == NULL) {
		dsync_worker_set_failure(_worker);
		return;
	}

	ret = local_worker_create_allocated_mailbox(worker, box, dsync_box);
	if (ret != 0) {
		mailbox_free(&box);
		return;
	}

	/* mailbox name already exists. add mailbox guid to the name,
	   that shouldn't exist. */
	new_name = t_strconcat(mailbox_get_name(box), "_",
			       dsync_guid_to_str(&dsync_box->mailbox_guid),
			       NULL);
	ns = mailbox_get_namespace(box);
	mailbox_free(&box);

	local_dsync_worker_add_mailbox(worker, ns, new_name,
				       &dsync_box->mailbox_guid);
	box = mailbox_alloc(ns->list, new_name, 0);
	(void)local_worker_create_allocated_mailbox(worker, box, dsync_box);
	mailbox_free(&box);
}

static void
local_worker_delete_mailbox(struct dsync_worker *_worker,
			    const struct dsync_mailbox *dsync_box)
{
	struct local_dsync_worker *worker =
		(struct local_dsync_worker *)_worker;
	struct local_dsync_mailbox *lbox;
	const mailbox_guid_t *mailbox = &dsync_box->mailbox_guid;
	struct mailbox *box;

	lbox = hash_table_lookup(worker->mailbox_hash, mailbox);
	if (lbox == NULL) {
		i_error("Trying to delete a non-listed mailbox with guid=%s",
			dsync_guid_to_str(mailbox));
		dsync_worker_set_failure(_worker);
		return;
	}

	mailbox_list_set_changelog_timestamp(lbox->ns->list,
					     dsync_box->last_change);
	box = mailbox_alloc(lbox->ns->list, lbox->name, 0);
	if (mailbox_delete(box) < 0) {
		i_error("Can't delete mailbox %s: %s", lbox->name,
			mailbox_get_last_error(box, NULL));
		dsync_worker_set_failure(_worker);
	}
	mailbox_free(&box);
	mailbox_list_set_changelog_timestamp(lbox->ns->list, (time_t)-1);
}

static void
local_worker_delete_dir(struct dsync_worker *_worker,
			const struct dsync_mailbox *dsync_box)
{
	struct local_dsync_worker *worker =
		(struct local_dsync_worker *)_worker;
	struct mail_namespace *ns;
	const char *storage_name;

	ns = mail_namespace_find(worker->user->namespaces, dsync_box->name);
	storage_name = mailbox_list_get_storage_name(ns->list, dsync_box->name);

	mailbox_list_set_changelog_timestamp(ns->list, dsync_box->last_change);
	if (mailbox_list_delete_dir(ns->list, storage_name) < 0) {
		i_error("Can't delete mailbox directory %s: %s",
			dsync_box->name,
			mailbox_list_get_last_error(ns->list, NULL));
	}
	mailbox_list_set_changelog_timestamp(ns->list, (time_t)-1);
}

static void
local_worker_rename_mailbox(struct dsync_worker *_worker,
			    const mailbox_guid_t *mailbox,
			    const struct dsync_mailbox *dsync_box)
{
	struct local_dsync_worker *worker =
		(struct local_dsync_worker *)_worker;
	struct local_dsync_mailbox *lbox;
	struct mailbox_list *list;
	struct mailbox *old_box, *new_box;
	const char *newname;

	lbox = hash_table_lookup(worker->mailbox_hash, mailbox);
	if (lbox == NULL) {
		i_error("Trying to rename a non-listed mailbox with guid=%s",
			dsync_guid_to_str(mailbox));
		dsync_worker_set_failure(_worker);
		return;
	}

	list = lbox->ns->list;
	newname = local_worker_convert_mailbox_name(worker, dsync_box->name,
						    lbox->ns, dsync_box, TRUE);
	if (strcmp(lbox->name, newname) == 0) {
		/* nothing changed after all. probably because some characters
		   in mailbox name weren't valid. */
		return;
	}

	mailbox_list_set_changelog_timestamp(list, dsync_box->last_change);
	old_box = mailbox_alloc(list, lbox->name, 0);
	new_box = mailbox_alloc(list, newname, 0);
	if (mailbox_rename(old_box, new_box, FALSE) < 0) {
		i_error("Can't rename mailbox %s to %s: %s", lbox->name,
			newname, mailbox_get_last_error(old_box, NULL));
		dsync_worker_set_failure(_worker);
	} else {
		lbox->name = p_strdup(worker->pool, newname);
	}
	mailbox_free(&old_box);
	mailbox_free(&new_box);
	mailbox_list_set_changelog_timestamp(list, (time_t)-1);
}

static bool
has_expected_save_uids(struct local_dsync_worker *worker,
		       const struct mail_transaction_commit_changes *changes)
{
	struct seq_range_iter iter;
	const uint32_t *expected_uids;
	uint32_t uid;
	unsigned int i, n, expected_count;

	expected_uids = array_get(&worker->saved_uids, &expected_count);
	seq_range_array_iter_init(&iter, &changes->saved_uids); i = n = 0;
	while (seq_range_array_iter_nth(&iter, n++, &uid)) {
		if (i == expected_count || uid != expected_uids[i++])
			return FALSE;
	}
	return i == expected_count;
}

static void local_worker_mailbox_close(struct local_dsync_worker *worker)
{
	struct mailbox_transaction_context *trans, *ext_trans;
	struct mail_transaction_commit_changes changes;

	i_assert(worker->save_input == NULL);

	memset(&worker->selected_box_guid, 0,
	       sizeof(worker->selected_box_guid));

	if (worker->selected_box == NULL)
		return;

	trans = worker->mail->transaction;
	ext_trans = worker->ext_mail->transaction;
	mail_free(&worker->mail);
	mail_free(&worker->ext_mail);

	/* all saves and copies go to ext_trans */
	if (mailbox_transaction_commit_get_changes(&ext_trans, &changes) < 0)
		dsync_worker_set_failure(&worker->worker);
	else {
		if (changes.ignored_modseq_changes != 0) {
			if (worker->worker.verbose) {
				i_info("%s: Ignored %u modseq changes",
				       mailbox_get_vname(worker->selected_box),
				       changes.ignored_modseq_changes);
			}
			worker->worker.unexpected_changes = TRUE;
		}
		if (!has_expected_save_uids(worker, &changes)) {
			if (worker->worker.verbose) {
				i_info("%s: Couldn't keep all uids",
				       mailbox_get_vname(worker->selected_box));
			}
			worker->worker.unexpected_changes = TRUE;
		}
		pool_unref(&changes.pool);
	}
	array_clear(&worker->saved_uids);

	if (mailbox_transaction_commit(&trans) < 0 ||
	    mailbox_sync(worker->selected_box, MAILBOX_SYNC_FLAG_FULL_WRITE) < 0)
		dsync_worker_set_failure(&worker->worker);

	mailbox_free(&worker->selected_box);
}

static void
local_worker_update_mailbox(struct dsync_worker *_worker,
			    const struct dsync_mailbox *dsync_box)
{
	struct local_dsync_worker *worker =
		(struct local_dsync_worker *)_worker;
	struct mailbox *box;
	struct mailbox_update update;
	bool selected = FALSE;

	/* if we're updating a selected mailbox, close it first so that all
	   pending changes get committed. */
	selected = worker->selected_box != NULL &&
		dsync_guid_equals(&dsync_box->mailbox_guid,
				  &worker->selected_box_guid);
	if (selected)
		local_worker_mailbox_close(worker);

	box = local_worker_mailbox_alloc(worker, dsync_box, FALSE);
	if (box == NULL) {
		dsync_worker_set_failure(_worker);
		return;
	}

	local_worker_copy_mailbox_update(dsync_box, &update);
	if (mailbox_update(box, &update) < 0) {
		dsync_worker_set_failure(_worker);
		i_error("Can't update mailbox %s: %s", dsync_box->name,
			mailbox_get_last_error(box, NULL));
	}
	mailbox_free(&box);

	if (selected)
		dsync_worker_select_mailbox(_worker, dsync_box);
}

static void
local_worker_set_cache_fields(struct local_dsync_worker *worker,
			      const ARRAY_TYPE(const_string) *cache_fields)
{
	struct mailbox_update update;
	const char *const *fields, **new_fields;
	unsigned int count;

	fields = array_get(cache_fields, &count);
	new_fields = t_new(const char *, count + 1);
	memcpy(new_fields, fields, sizeof(const char *) * count);

	memset(&update, 0, sizeof(update));
	update.cache_fields = new_fields;
	mailbox_update(worker->selected_box, &update);
}

static void
local_worker_select_mailbox(struct dsync_worker *_worker,
			    const mailbox_guid_t *mailbox,
			    const ARRAY_TYPE(const_string) *cache_fields)
{
	struct local_dsync_worker *worker =
		(struct local_dsync_worker *)_worker;
	struct mailbox_transaction_context *trans, *ext_trans;

	if (dsync_guid_equals(&worker->selected_box_guid, mailbox)) {
		/* already selected or previous select failed */
		i_assert(worker->selected_box != NULL || _worker->failed);
		return;
	}
	if (worker->selected_box != NULL)
		local_worker_mailbox_close(worker);
	worker->selected_box_guid = *mailbox;

	if (local_mailbox_open(worker, mailbox, &worker->selected_box) < 0) {
		dsync_worker_set_failure(_worker);
		return;
	}
	if (cache_fields != NULL && array_is_created(cache_fields))
		local_worker_set_cache_fields(worker, cache_fields);

	ext_trans = mailbox_transaction_begin(worker->selected_box,
					MAILBOX_TRANSACTION_FLAG_EXTERNAL |
					MAILBOX_TRANSACTION_FLAG_ASSIGN_UIDS);
	trans = mailbox_transaction_begin(worker->selected_box, 0);
	worker->mail = mail_alloc(trans, 0, NULL);
	worker->ext_mail = mail_alloc(ext_trans, 0, NULL);
}

static void
local_worker_msg_update_metadata(struct dsync_worker *_worker,
				 const struct dsync_message *msg)
{
	struct local_dsync_worker *worker =
		(struct local_dsync_worker *)_worker;
	struct mail_keywords *keywords;

	if (msg->modseq > 1) {
		(void)mailbox_enable(worker->mail->box,
				     MAILBOX_FEATURE_CONDSTORE);
	}

	if (!mail_set_uid(worker->mail, msg->uid))
		dsync_worker_set_failure(_worker);
	else {
		mail_update_flags(worker->mail, MODIFY_REPLACE, msg->flags);

		keywords = mailbox_keywords_create_valid(worker->mail->box,
							 msg->keywords);
		mail_update_keywords(worker->mail, MODIFY_REPLACE, keywords);
		mailbox_keywords_unref(&keywords);
		mail_update_modseq(worker->mail, msg->modseq);
	}
}

static void
local_worker_msg_update_uid(struct dsync_worker *_worker,
			    uint32_t old_uid, uint32_t new_uid)
{
	struct local_dsync_worker *worker =
		(struct local_dsync_worker *)_worker;
	struct mail_save_context *save_ctx;

	if (!mail_set_uid(worker->ext_mail, old_uid)) {
		dsync_worker_set_failure(_worker);
		return;
	}

	save_ctx = mailbox_save_alloc(worker->ext_mail->transaction);
	mailbox_save_copy_flags(save_ctx, worker->ext_mail);
	mailbox_save_set_uid(save_ctx, new_uid);
	if (mailbox_copy(&save_ctx, worker->ext_mail) == 0)
		mail_expunge(worker->ext_mail);
}

static void local_worker_msg_expunge(struct dsync_worker *_worker, uint32_t uid)
{
	struct local_dsync_worker *worker =
		(struct local_dsync_worker *)_worker;

	if (mail_set_uid(worker->mail, uid))
		mail_expunge(worker->mail);
}

static void
local_worker_msg_save_set_metadata(struct local_dsync_worker *worker,
				   struct mailbox *box,
				   struct mail_save_context *save_ctx,
				   const struct dsync_message *msg)
{
	struct mail_keywords *keywords;

	i_assert(msg->uid != 0);

	if (msg->modseq > 1)
		(void)mailbox_enable(box, MAILBOX_FEATURE_CONDSTORE);

	keywords = str_array_length(msg->keywords) == 0 ? NULL :
		mailbox_keywords_create_valid(box, msg->keywords);
	mailbox_save_set_flags(save_ctx, msg->flags, keywords);
	if (keywords != NULL)
		mailbox_keywords_unref(&keywords);
	mailbox_save_set_uid(save_ctx, msg->uid);
	mailbox_save_set_save_date(save_ctx, msg->save_date);
	mailbox_save_set_min_modseq(save_ctx, msg->modseq);

	array_append(&worker->saved_uids, &msg->uid, 1);
}

static void
local_worker_msg_copy(struct dsync_worker *_worker,
		      const mailbox_guid_t *src_mailbox, uint32_t src_uid,
		      const struct dsync_message *dest_msg,
		      dsync_worker_copy_callback_t *callback, void *context)
{
	struct local_dsync_worker *worker =
		(struct local_dsync_worker *)_worker;
	struct mailbox *src_box;
	struct mailbox_transaction_context *src_trans;
	struct mail *src_mail;
	struct mail_save_context *save_ctx;
	int ret;

	if (local_mailbox_open(worker, src_mailbox, &src_box) < 0) {
		callback(FALSE, context);
		return;
	}

	src_trans = mailbox_transaction_begin(src_box, 0);
	src_mail = mail_alloc(src_trans, 0, NULL);
	if (!mail_set_uid(src_mail, src_uid))
		ret = -1;
	else {
		save_ctx = mailbox_save_alloc(worker->ext_mail->transaction);
		local_worker_msg_save_set_metadata(worker, worker->mail->box,
						   save_ctx, dest_msg);
		ret = mailbox_copy(&save_ctx, src_mail);
	}

	mail_free(&src_mail);
	(void)mailbox_transaction_commit(&src_trans);
	mailbox_free(&src_box);

	callback(ret == 0, context);
}

static void dsync_worker_try_finish(struct local_dsync_worker *worker)
{
	if (worker->finish_callback == NULL)
		return;
	if (worker->save_io != NULL || worker->reading_mail)
		return;

	i_assert(worker->finishing);
	i_assert(!worker->finished);
	worker->finishing = FALSE;
	worker->finished = TRUE;
	worker->finish_callback(!worker->worker.failed, worker->finish_context);
}

static void
local_worker_save_msg_continue(struct local_dsync_worker *worker)
{
	struct mailbox *dest_box = worker->ext_mail->box;
	dsync_worker_save_callback_t *callback;
	ssize_t ret;

	while ((ret = i_stream_read(worker->save_input)) > 0) {
		if (mailbox_save_continue(worker->save_ctx) < 0)
			break;
	}
	if (ret == 0) {
		if (worker->save_io != NULL)
			return;
		worker->save_io =
			io_add(i_stream_get_fd(worker->save_input), IO_READ,
			       local_worker_save_msg_continue, worker);
		return;
	}
	i_assert(ret == -1);

	/* drop save_io before destroying save_input, so that save_input's
	   destroy callback can add io back to its fd. */
	if (worker->save_io != NULL)
		io_remove(&worker->save_io);
	if (worker->save_input->stream_errno != 0) {
		errno = worker->save_input->stream_errno;
		i_error("read(msg input) failed: %m");
		mailbox_save_cancel(&worker->save_ctx);
		dsync_worker_set_failure(&worker->worker);
	} else {
		i_assert(worker->save_input->eof);
		if (mailbox_save_finish(&worker->save_ctx) < 0) {
			i_error("Can't save message to mailbox %s: %s",
				mailbox_get_vname(dest_box),
				mailbox_get_last_error(dest_box, NULL));
			dsync_worker_set_failure(&worker->worker);
		}
	}
	callback = worker->save_callback;
	worker->save_callback = NULL;
	i_stream_unref(&worker->save_input);

	dsync_worker_try_finish(worker);
	/* call the callback last, since it could call worker code again and
	   cause problems (e.g. if _try_finish() is called again, it could
	   cause a duplicate finish_callback()) */
	callback(worker->save_context);
}

static void
local_worker_msg_save(struct dsync_worker *_worker,
		      const struct dsync_message *msg,
		      const struct dsync_msg_static_data *data,
		      dsync_worker_save_callback_t *callback,
		      void *context)
{
	struct local_dsync_worker *worker =
		(struct local_dsync_worker *)_worker;
	struct mailbox *dest_box = worker->ext_mail->box;
	struct mail_save_context *save_ctx;

	i_assert(worker->save_input == NULL);

	save_ctx = mailbox_save_alloc(worker->ext_mail->transaction);
	if (*msg->guid != '\0')
		mailbox_save_set_guid(save_ctx, msg->guid);
	local_worker_msg_save_set_metadata(worker, worker->mail->box,
					   save_ctx, msg);
	if (*data->pop3_uidl != '\0')
		mailbox_save_set_pop3_uidl(save_ctx, data->pop3_uidl);

	mailbox_save_set_received_date(save_ctx, data->received_date, 0);

	if (mailbox_save_begin(&save_ctx, data->input) < 0) {
		i_error("Can't save message to mailbox %s: %s",
			mailbox_get_vname(dest_box),
<<<<<<< HEAD
			mail_storage_get_last_error(storage, NULL));
=======
			mailbox_get_last_error(dest_box, NULL));
		mailbox_save_cancel(&save_ctx);
>>>>>>> e513897d
		dsync_worker_set_failure(_worker);
		callback(context);
		return;
	}

	worker->save_callback = callback;
	worker->save_context = context;
	worker->save_input = data->input;
	worker->save_ctx = save_ctx;
	i_stream_ref(worker->save_input);
	local_worker_save_msg_continue(worker);
}

static void local_worker_msg_save_cancel(struct dsync_worker *_worker)
{
	struct local_dsync_worker *worker =
		(struct local_dsync_worker *)_worker;

	if (worker->save_input == NULL)
		return;

	if (worker->save_io != NULL)
		io_remove(&worker->save_io);
	mailbox_save_cancel(&worker->save_ctx);
	i_stream_unref(&worker->save_input);
}

static void local_worker_msg_get_done(struct local_dsync_worker *worker)
{
	const struct local_dsync_worker_msg_get *gets;
	struct local_dsync_worker_msg_get get;
	unsigned int count;

	worker->reading_mail = FALSE;

	gets = array_get(&worker->msg_get_queue, &count);
	if (count == 0)
		dsync_worker_try_finish(worker);
	else {
		get = gets[0];
		array_delete(&worker->msg_get_queue, 0, 1);
		local_worker_msg_get_next(worker, &get);
	}
}

static void local_worker_msg_box_close(struct local_dsync_worker *worker)
{
	struct mailbox_transaction_context *trans;
	struct mailbox *box;

	if (worker->get_mail == NULL)
		return;

	box = worker->get_mail->box;
	trans = worker->get_mail->transaction;

	mail_free(&worker->get_mail);
	(void)mailbox_transaction_commit(&trans);
	mailbox_free(&box);
	memset(&worker->get_mailbox, 0, sizeof(worker->get_mailbox));
}

static void
local_worker_msg_get_next(struct local_dsync_worker *worker,
			  const struct local_dsync_worker_msg_get *get)
{
	struct dsync_msg_static_data data;
	struct mailbox_transaction_context *trans;
	struct mailbox *box;

	i_assert(!worker->reading_mail);

	if (!dsync_guid_equals(&worker->get_mailbox, &get->mailbox)) {
		local_worker_msg_box_close(worker);
		if (local_mailbox_open(worker, &get->mailbox, &box) < 0) {
			get->callback(DSYNC_MSG_GET_RESULT_FAILED,
				      NULL, get->context);
			return;
		}
		worker->get_mailbox = get->mailbox;

		trans = mailbox_transaction_begin(box, 0);
		worker->get_mail = mail_alloc(trans, MAIL_FETCH_UIDL_BACKEND |
					      MAIL_FETCH_RECEIVED_DATE |
					      MAIL_FETCH_STREAM_HEADER |
					      MAIL_FETCH_STREAM_BODY, NULL);
	}

	if (!mail_set_uid(worker->get_mail, get->uid)) {
		get->callback(DSYNC_MSG_GET_RESULT_EXPUNGED,
			      NULL, get->context);
		return;
	}

	memset(&data, 0, sizeof(data));
	if (mail_get_special(worker->get_mail, MAIL_FETCH_UIDL_BACKEND,
			     &data.pop3_uidl) < 0)
		data.pop3_uidl = "";
	else
		data.pop3_uidl = t_strdup(data.pop3_uidl);
	if (mail_get_received_date(worker->get_mail, &data.received_date) < 0 ||
	    mail_get_stream(worker->get_mail, NULL, NULL, &data.input) < 0) {
		get->callback(worker->get_mail->expunged ?
			      DSYNC_MSG_GET_RESULT_EXPUNGED :
			      DSYNC_MSG_GET_RESULT_FAILED, NULL, get->context);
	} else {
		worker->reading_mail = TRUE;
		data.input = i_stream_create_limit(data.input, (uoff_t)-1);
		i_stream_set_destroy_callback(data.input,
					      local_worker_msg_get_done,
					      worker);
		get->callback(DSYNC_MSG_GET_RESULT_SUCCESS,
			      &data, get->context);
	}
}

static void
local_worker_msg_get(struct dsync_worker *_worker,
		     const mailbox_guid_t *mailbox, uint32_t uid,
		     dsync_worker_msg_callback_t *callback, void *context)
{
	struct local_dsync_worker *worker =
		(struct local_dsync_worker *)_worker;
	struct local_dsync_worker_msg_get get;

	memset(&get, 0, sizeof(get));
	get.mailbox = *mailbox;
	get.uid = uid;
	get.callback = callback;
	get.context = context;

	if (!worker->reading_mail)
		local_worker_msg_get_next(worker, &get);
	else
		array_append(&worker->msg_get_queue, &get, 1);
}

static void
local_worker_finish(struct dsync_worker *_worker,
		    dsync_worker_finish_callback_t *callback, void *context)
{
	struct local_dsync_worker *worker =
		(struct local_dsync_worker *)_worker;

	i_assert(!worker->finishing);

	worker->finishing = TRUE;
	worker->finished = FALSE;
	worker->finish_callback = callback;
	worker->finish_context = context;

	dsync_worker_try_finish(worker);
}

struct dsync_worker_vfuncs local_dsync_worker = {
	local_worker_deinit,

	local_worker_is_output_full,
	local_worker_output_flush,

	local_worker_mailbox_iter_init,
	local_worker_mailbox_iter_next,
	local_worker_mailbox_iter_deinit,

	local_worker_subs_iter_init,
	local_worker_subs_iter_next,
	local_worker_subs_iter_next_un,
	local_worker_subs_iter_deinit,
	local_worker_set_subscribed,

	local_worker_msg_iter_init,
	local_worker_msg_iter_next,
	local_worker_msg_iter_deinit,

	local_worker_create_mailbox,
	local_worker_delete_mailbox,
	local_worker_delete_dir,
	local_worker_rename_mailbox,
	local_worker_update_mailbox,

	local_worker_select_mailbox,
	local_worker_msg_update_metadata,
	local_worker_msg_update_uid,
	local_worker_msg_expunge,
	local_worker_msg_copy,
	local_worker_msg_save,
	local_worker_msg_save_cancel,
	local_worker_msg_get,
	local_worker_finish
};<|MERGE_RESOLUTION|>--- conflicted
+++ resolved
@@ -1672,12 +1672,7 @@
 	if (mailbox_save_begin(&save_ctx, data->input) < 0) {
 		i_error("Can't save message to mailbox %s: %s",
 			mailbox_get_vname(dest_box),
-<<<<<<< HEAD
-			mail_storage_get_last_error(storage, NULL));
-=======
 			mailbox_get_last_error(dest_box, NULL));
-		mailbox_save_cancel(&save_ctx);
->>>>>>> e513897d
 		dsync_worker_set_failure(_worker);
 		callback(context);
 		return;
