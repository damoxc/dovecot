--- conflicted
+++ resolved
@@ -51,12 +51,8 @@
 struct local_dsync_mailbox {
 	struct mail_namespace *ns;
 	mailbox_guid_t guid;
-<<<<<<< HEAD
 	const char *name;
-=======
-	const char *storage_name;
 	bool deleted;
->>>>>>> fe503e26
 };
 
 struct local_dsync_mailbox_change {
