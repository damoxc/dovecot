--- conflicted
+++ resolved
@@ -1,16 +1,14 @@
 #ifndef LOGIN_PROXY_H
 #define LOGIN_PROXY_H
 
-<<<<<<< HEAD
 #include "network.h"
-=======
+
 /* Max. number of embedded proxying connections until proxying fails.
    This is intended to avoid an accidental configuration where two proxies
    keep connecting to each others, both thinking the other one is supposed to
    handle the user. This only works if both proxies support the Dovecot
    TTL extension feature. */
 #define LOGIN_PROXY_TTL 5
->>>>>>> fe42ecc4
 
 struct client;
 struct login_proxy;
@@ -26,11 +24,7 @@
 
 struct login_proxy_settings {
 	const char *host;
-<<<<<<< HEAD
 	struct ip_addr ip;
-	const char *dns_client_socket_path;
-=======
->>>>>>> fe42ecc4
 	unsigned int port;
 	unsigned int connect_timeout_msecs;
 	/* send a notification about proxy connection to proxy-notify pipe
