--- conflicted
+++ resolved
@@ -1,14 +1,3 @@
-<<<<<<< HEAD
- - quota warnings for fs quota
- - dbox doesn't fsync?
- - maildir save: should we fsync new/cur dir after rename()s?
- - seq_range_array_add_range() optimization
- - lucene: handle replacement chars?
- - squat:
-   - nfs support
-   - is locking done right? it reads header without file being locked?
-   - split after ~8 bytes?
-=======
  - dbox:
    - "metadata changed unexpectedly" with alt paths - why?
     - check that metadata is always correct and whitespace contains only
@@ -24,7 +13,6 @@
    - is locking done right? it reads header without file being locked?
    - split after ~8 bytes?
    - expunges are delayed until more mails are added
->>>>>>> a9d5009b
  - test replacement chars (SEARCH / SORT / Squat)
 
  - cache: compress when we can drop temporary fields.
@@ -64,15 +52,6 @@
    - UID renumbering doesn't really work after all?
    - still problems with CRLF mboxes..
 
-<<<<<<< HEAD
- - Mailbox list indexes
-   - Should probably check dovecot.index.log stamp/size too so that non-zero
-     recent counters get reset
-   - Why are updates so slow?
-   - Support for FS layout
-
-=======
->>>>>>> a9d5009b
  - mail_log: log appends. support from and subject fields
  - proxy: If remote server disconnects on login:
    login: tried to change state 2 -> 2
