--- conflicted
+++ resolved
@@ -1,6 +1,3 @@
-<<<<<<< HEAD
- - imap -O -o plugin/foo=bar doesn't add foo because of -O
-=======
  - check:
     - dsyncing between two namespace separators is probably broken..
  - remove mail_deliver_session after all, do all the stuff transparently
@@ -29,7 +26,6 @@
  - remove 3 unnecessary stat() calls when opening mailbox. they all come from
    mailbox_list_get_permissions_full()
 
->>>>>>> e513897d
  - master passdb preserves userdb_* extra fields. should it preserve
    non-userdb_* extra fields too?
  - imap, pop3: if client init fails, wait a second or two before disconnecting
