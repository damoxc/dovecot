--- conflicted
+++ resolved
@@ -1,26 +1,14 @@
-<<<<<<< HEAD
  - dict pooling
  - config rewrite
    - go through mail-process.c. nfs test?
    - support !include and !include_try
    - add back all setting verification code from master
    - master_user, acl_groups are now plugin envs.. is it correct?
- - proxying: support fallbacking to local (or other?) server if the first
-   one is down
-user_attrs {
-  uid = %{ldap:uidNumber}
-  home = %{ldap:homeDirectory}
-  quota_bytes = *:bytes=%{ldap:quota}
-}
-
-fts_solr: select() failed: Interrupted system call
-fts_solr: Indexing failed: (null)
-=======
+
 	/* currently non-external transactions can be applied multiple times,
 	   causing multiple increments. */
 	//FIXME:i_assert((t->flags & MAIL_INDEX_TRANSACTION_FLAG_EXTERNAL) != 0);
   ^ appears to work now though, probably because of the added syncing stuff..
->>>>>>> db1f91bf
 
  - dbox: save some stuff to map index header so we don't need to keep retrying
    it. like when saving the lowest file_id which to bother checking.
