--- conflicted
+++ resolved
@@ -1,4 +1,3 @@
-<<<<<<< HEAD
 	/* currently non-external transactions can be applied multiple times,
 	   causing multiple increments. */
 	//FIXME:i_assert((t->flags & MAIL_INDEX_TRANSACTION_FLAG_EXTERNAL) != 0);
@@ -13,11 +12,8 @@
  - use backup index in mail_index_fsck()
  - dbox: mail_index_fsck() should perhaps cause dbox to be resynced?
 
- - namespace shared: prefix = shared/%%d/%%u/: LIST shared/% doesn't work
-=======
  - convert plugin: convert_pop3_uidl_format setting? so old %f uidls could be
    converted to dbox..
->>>>>>> 1c3b2acf
  - proxying: support fallbacking to local (or other?) server if the first
    one is down
  - i_panic("Message count decreased") happens - why?
